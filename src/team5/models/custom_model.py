import torch.nn as nn
import torch
from torch.nn.functional import cosine_similarity
from transformers import AutoModelForMaskedLM, AutoTokenizer
from peft import LoraConfig, get_peft_model
import torch.nn.functional as F
from matchms import Spectrum
from matchms.similarity import CosineGreedy, CosineHungarian
import numpy as np
class FinalLayers(nn.Module):
    def __init__(self, hidden_size, max_seq_length, supplementary_data_dim, max_fragments, num_heads):
        super(FinalLayers, self).__init__()

        self.max_fragments = max_fragments

        # Linear layer to process supplementary data
        self.layer1 = nn.Linear(supplementary_data_dim, hidden_size)
        self.activation1 = nn.ReLU()
        self.dropout1 = nn.Dropout(0.1)
        self.layernorm1 = nn.LayerNorm(hidden_size)

        # Multihead cross-attention layer
        self.cross_attention = nn.MultiheadAttention(embed_dim=hidden_size, num_heads=num_heads, batch_first=True)

        # Multihead self-attention layer
        self.self_attention = nn.MultiheadAttention(embed_dim=hidden_size, num_heads=num_heads, batch_first=True)

        # Output linear layer to project to (b, max_fragments, 3)
        self.output_linear = nn.Linear(hidden_size, 3)
        self.dropout2 = nn.Dropout(0.1)
        self.activation2 = nn.ReLU()

    def forward(self, x, supplementary_data, attention_mask):
        # x: (batch_size, seq_length, hidden_size)
        # supplementary_data: (batch_size, supplementary_data_dim)
        # attention_mask: (batch_size, seq_length)

        # Apply the attention mask to zero out padding tokens in x
        expanded_mask = attention_mask.unsqueeze(-1)  # Shape: (batch_size, seq_length, 1)
        x = x * expanded_mask  # Zero out padding tokens

        # Process supplementary data to match hidden_size
        supplementary_data = self.layer1(supplementary_data)  # Shape: (batch_size, hidden_size)
        supplementary_data = self.dropout1(supplementary_data)
        supplementary_data = self.layernorm1(supplementary_data)
        supplementary_data = self.activation1(supplementary_data)

        # Expand supplementary_data to match x's shape and add to x
        supplementary_data_expanded = supplementary_data.unsqueeze(1).expand(-1, x.size(1), -1)  # Shape: (batch_size, seq_length, hidden_size)
        x = x + supplementary_data_expanded

        # Initialize y randomly with shape (batch_size, max_fragments, hidden_size)
        batch_size, _, hidden_size = x.size()
        y = torch.randn(batch_size, self.max_fragments, hidden_size, device=x.device, dtype=x.dtype)

        # Create key_padding_mask for x (True where padding)
        key_padding_mask = attention_mask == 0  # Shape: (batch_size, seq_length)

        # Multihead cross-attention: query from y, key and value from x
        y, _ = self.cross_attention(query=y, key=x, value=x, key_padding_mask=key_padding_mask)
        # y is updated after cross-attention

        # Multihead self-attention on y
        y, _ = self.self_attention(query=y, key=y, value=y)
        # y is further updated after self-attention

        # Project y to (batch_size, max_fragments, 3)
        y = self.output_linear(y)
        y = self.dropout2(y)
        y = self.activation2(y)

        # Split y into mzs, probs, and flags
        mzs = y[:, :, 0]    # Shape: (batch_size, max_fragments)
        probs = y[:, :, 1]  # Shape: (batch_size, max_fragments)
        flags = y[:, :, 2]  # Shape: (batch_size, max_fragments)

        # Apply sigmoid to flags to get values between 0 and 1
        flags = torch.sigmoid(flags)

        # Multiply mzs by flags
        mzs = mzs * flags

        # Adjust probs where flags are zero
        probs = probs + torch.log(flags + 1e-6)  # Add a small value to avoid log(0)

        # Softmax on probs
        probs = F.softmax(probs, dim=1)

        # Stack together mzs, probs, and flags
        output = torch.stack([mzs, probs, flags], dim=-1)

        return output




class CustomChemBERTaModel(nn.Module):
    def __init__(self, model, max_fragments, max_seq_length, supplementary_data_dim, 
                 initial_sigma=2.0, final_sigma=0.0001, eval_sigma=0.1, total_steps=1000000):
        super(CustomChemBERTaModel, self).__init__()
        self.model = model
        self.max_fragments = max_fragments
        self.max_seq_length = max_seq_length
        self.steps = 0
        self.hidden_size = self.model.config.hidden_size
        self.dim_supplementary_data = supplementary_data_dim
        self.final_layers = FinalLayers(self.hidden_size, self.max_seq_length, 
                                        self.dim_supplementary_data, self.max_fragments, num_heads=8)
        
        # Sigma scheduling parameters
        self.initial_sigma = initial_sigma
        self.final_sigma = final_sigma
        self.eval_sigma = eval_sigma
        self.total_steps = total_steps
        
        # Training mode flag
        self.training_mode = True

    def forward(self, input_ids, attention_mask, supplementary_data, labels=None):
        outputs = self.model(input_ids=input_ids, attention_mask=attention_mask, output_hidden_states=True)
        last_hidden_state = outputs.hidden_states[-1]  
        predicted_output = self.final_layers(last_hidden_state, supplementary_data, attention_mask)
        
        if self.training_mode:
            # Schedule sigma only during training
            sigma = self.initial_sigma - (self.initial_sigma - self.final_sigma) * (self.steps / self.total_steps)
            self.steps += 1
        else:
            # Use final sigma during evaluation
            sigma = self.eval_sigma
        
        if labels is not None:
            loss = self.calculate_loss(predicted_output, labels, sigma=sigma)
            return loss, predicted_output
        else:
            return predicted_output
        
    def extract_from_predicted_output(self, predicted_output):
        pred_mzs = predicted_output[:, :, 0]    # Predicted m/z values
        pred_probabilities = predicted_output[:, :, 1]  # Predicted probabilities
        pred_flags = predicted_output[:, :, 2]  # Predicted flags (already used in mzs and probs calculations)
        return pred_mzs, pred_probabilities, pred_flags
    
    def extract_from_actual_labels(self, actual_labels):
        actual_mzs = actual_labels[:, :, 0]  # Shape: (batch_size, max_fragments)
        actual_intensities = actual_labels[:, :, 1]  # Shape: (batch_size, max_fragments)
        actual_probabilities = actual_intensities / torch.sum(actual_intensities, dim=1, keepdim=True)
        return actual_mzs, actual_intensities, actual_probabilities

    def calculate_loss(self, predictions, actual_labels, sigma):
        pred_mzs, pred_probabilities, pred_flags = self.extract_from_predicted_output(predictions)
        actual_mzs, actual_intensities, actual_probabilities = self.extract_from_actual_labels(actual_labels)
        return self.gaussian_cosine_loss(pred_mzs, pred_probabilities, actual_mzs, actual_probabilities, sigma=sigma)

    def gaussian_cosine_loss(self, pred_mzs, pred_probabilities, actual_mzs, actual_probabilities, sigma, epsilon=1e-10):
        print(f"The shape of pred_mzs: {pred_mzs.shape}")
        print(f"The shape of pred_probabilities: {pred_probabilities.shape}")
        print(f"The shape of actual_mzs: {actual_mzs.shape}")
        print(f"The shape of actual_probabilities: {actual_probabilities.shape}")

        # Gaussian prediction function
        def gaussian_prediction(x, centers, heights, sigma):
            print(f"The shape of x: {x.shape}")
            print(f"The shape of centers: {centers.shape}")
            print(f"The shape of heights: {heights.shape}")
            
            # Reshape tensors for broadcasting
            x = x.unsqueeze(2)  # Shape: (batch_size, max_len, 1)
            centers = centers.unsqueeze(1)  # Shape: (batch_size, 1, max_len)
            heights = heights.unsqueeze(1)  # Shape: (batch_size, 1, max_len)
            
            # Compute Gaussian
            gauss = torch.exp(-((x - centers) ** 2) / (2 * sigma ** 2))
            
            # Multiply by heights and sum
            return torch.sum(heights * gauss, dim=2)

        batch_size = pred_mzs.shape[0]
        max_len = max(pred_mzs.shape[1], actual_mzs.shape[1])
        
        # Pad tensors to have the same length
        pred_mzs_padded = F.pad(pred_mzs, (0, max_len - pred_mzs.shape[1]))
        pred_probabilities_padded = F.pad(pred_probabilities, (0, max_len - pred_probabilities.shape[1]))
        actual_mzs_padded = F.pad(actual_mzs, (0, max_len - actual_mzs.shape[1]))
        actual_probabilities_padded = F.pad(actual_probabilities, (0, max_len - actual_probabilities.shape[1]))

        # Compute gaussian predictions for actual mzs
        gaussian_pred_probabilities = gaussian_prediction(actual_mzs_padded, pred_mzs_padded, pred_probabilities_padded, sigma)
        
        # Clamp values to avoid zeros
        gaussian_pred_probabilities = torch.clamp(gaussian_pred_probabilities, min=epsilon)

        # Compute cosine similarity
        similarity = F.cosine_similarity(gaussian_pred_probabilities, actual_probabilities_padded, dim=1)
        
        # Convert similarity to loss (1 - similarity)
        loss = 1 - similarity

        return loss.mean()

    def train(self, mode=True):
        super(CustomChemBERTaModel, self).train(mode)
        self.training_mode = mode

    def eval(self):
        super(CustomChemBERTaModel, self).eval()
        self.training_mode = False

    def reset_steps(self):
        self.steps = 0
    
    def evaluate_spectra(self, predicted_output, labels):
        """
        Evaluate spectra using greedy cosine and hungarian cosine metrics, processing both 
        the predicted output and the labels to extract m/z values and intensities.
        
        Parameters:
        - predicted_output: Tuple (pred_mz, pred_probs, pred_flags)
        - labels: Ground truth labels Tuple(m/z, intensities)
        - threshold: A cutoff value for flags to zero out certain predictions.
        
        Returns:
        - A dictionary with the greedy cosine score.
        """

        # Step 1: Process the predicted output
        pred_mz, pred_probs, pred_flags = self.extract_from_predicted_output(predicted_output)
        # Apply the threshold: if flag > 0.5, keep values, else zero them out
        mask = (pred_flags > 0.5).float()

        # Set values to zero where the flag is below the threshold
        pred_mz = pred_mz * mask
        pred_probs = pred_probs * mask

        # Step 2: Extract the ground truth m/z and intensities from labels
        mz_true, intensities_true, probabilities_true = self.extract_from_actual_labels(labels)

        # Step 3: Calculate the metrics using the processed predicted and ground truth values, for each sample in the batch, then average
        greedy_scores = []
        for i in range(pred_mz.shape[0]):
            greedy_score = greedy_cosine(pred_mz[i], mz_true[i], pred_probs[i], probabilities_true[i])
            greedy_scores.append(greedy_score)
        greedy_score = sum(greedy_scores) / len(greedy_scores)
        #hungarian_score = hungarian_cosine(pred_mz, mz_true, pred_intensities, intensities_true)

        return greedy_score


def process_predicted_output(predicted_output):
    """
    Processes the predicted output to extract m/z values and intensities.
    
    Parameters:
    - predicted_output: Tuple containing predicted m/z, predicted probabilities (for intensities), and flags
    - threshold: A cutoff value for the flags. If flag > threshold, the corresponding m/z and intensity are set to zero.
    
    Returns:
    - pred_mz: Processed predicted m/z values
    - pred_intensities: Normalized predicted intensities
    """
    pred_mz, pred_probs, pred_flags = predicted_output

    # Apply the threshold: if flag > 0.5, keep values, else zero them out
    mask = (pred_flags > 0.5).float()

    # Set values to zero where the flag is below the threshold
    pred_mz = pred_mz * mask
    pred_probs = pred_probs * mask

    # Renormalize the predicted intensities (pred_probs) so the maximum is 1
    max_intensity = torch.max(pred_probs, dim=1, keepdim=True).values
    pred_intensities = torch.where(max_intensity > 0, pred_probs / max_intensity, torch.zeros_like(pred_probs))
    
    return pred_mz, pred_intensities


def create_spectrum(mz, intensities):
    """
    Create a Spectrum object from m/z values and intensities for use in matchms.
    
    Parameters:
    - mz: m/z values
    - intensities: Intensity values
    
    Returns:
    - spectrum: A matchms Spectrum object
    """
    metadata = {}
    mz = mz.detach().numpy()
    intensities = intensities.detach().numpy()
    # sort the mz and intensities, according to mz
    sorted_indices = np.argsort(mz)
    mz = mz[sorted_indices]
    intensities = intensities[sorted_indices]
    return Spectrum(mz=mz, intensities=intensities, metadata=metadata)

def greedy_cosine(mz_a, mz_b, intensities_a, intensities_b):
    """
    Use CosineGreedy from matchms to calculate greedy cosine similarity between two spectra.
    
    Parameters:
    - mz_a: m/z values for spectrum A
    - mz_b: m/z values for spectrum B
    - intensities_a: Intensity values for spectrum A
    - intensities_b: Intensity values for spectrum B
    
    Returns:
    - similarity: CosineGreedy similarity score
    """
    
    # Create Spectrum objects
    spectrum_a = create_spectrum(mz_a, intensities_a)
    spectrum_b = create_spectrum(mz_b, intensities_b)

    # Instantiate the CosineGreedy similarity function
    cosine_greedy = CosineGreedy(tolerance=0.1)  # Adjust tolerance as needed

    # Compute the similarity score
    try:
        result = cosine_greedy.pair(spectrum_a, spectrum_b)
        score, _ = result.tolist()
    except ZeroDivisionError as e:
        score = 1.
    return score



# ----- Testing -----


# if __name__ == "__main__":
    

#     model = AutoModel.from_pretrained("seyonec/ChemBERTa-zinc-base-v1")
    
#     # Add the supplementary_data_dim parameter
#     MS_model = CustomChemBERTaModel(model, max_fragments=512, max_seq_length=512, supplementary_data_dim=81)  # Adjust the value of supplementary_data_dim as needed

#     print(MS_model)

#     for name, param in MS_model.named_parameters():
#         if param.requires_grad:
#             print(f"{name} has shape {param.shape}")
    
if __name__ == "__main__":
    print("Testing")

    # Load the real ChemBERTa model and tokenizer
    chemBERTa_model = AutoModelForMaskedLM.from_pretrained("seyonec/ChemBERTa-zinc-base-v1")
    tokenizer = AutoTokenizer.from_pretrained("seyonec/ChemBERTa-zinc-base-v1")
    
    BASE_MODEL = "seyonec/ChemBERTa-zinc-base-v1"
    MAX_FRAGMENTS = 512 # from anton, max number of mzs/intensities
    MAX_SEQ_LENGTH = 512 # base model max seq length
    SUPPLEMENTARY_DATA_DIM = 81
    batch_size = 8

    # Initialize the CustomChemBERTaModel (untrained)
    custom_model = CustomChemBERTaModel(chemBERTa_model, MAX_FRAGMENTS, MAX_SEQ_LENGTH, SUPPLEMENTARY_DATA_DIM)

    # Create dummy input data
    input_smiles = ["CCONaCO", "CCC", "CCN", "CCCl", "CCBr", "CCCC", "CCCCO", "CCNCl"]
    input_encodings = tokenizer(
        input_smiles, 
        padding='max_length',  # Ensure padding to max_seq_length
        truncation=True, 
        return_tensors="pt", 
        max_length=MAX_SEQ_LENGTH  # Explicitly define max sequence length
    )
    #print(f"input_encodings: {input_encodings}")
    print(f" shape of input_encodings: {input_encodings['input_ids'].shape}")

    input_ids = input_encodings["input_ids"]  # Token IDs
    attention_mask = input_encodings["attention_mask"]  # Attention mask
    supplementary_data = torch.randn(batch_size, SUPPLEMENTARY_DATA_DIM)  # Random supplementary data
    labels = torch.randn(batch_size, MAX_FRAGMENTS, 2)  # Random actual m/z and intensities for testing


    # Perform a forward pass with the custom model (untrained)
<<<<<<< HEAD
    pred_output = custom_model(input_ids, attention_mask, supplementary_data, labels=None)
    print(f"pred_output shape: {pred_output.shape}")
    
    pred_mzs = pred_output[:, :, 0]    # Predicted m/z values
    pred_probabilities = pred_output[:, :, 1]  # Predicted probabilities
    pred_flags = pred_output[:, :, 2]  # Predicted flags (already used in mzs and probs calculations)
    mask = (pred_flags > 0.5).float()

    # Set values to zero where the flag is below the threshold
    pred_mzs = pred_mzs * mask
    pred_probabilities = pred_probabilities * mask

    sigma = 0.1  # You can adjust this value or make it a parameter
    noise = torch.randn_like(pred_mzs) * sigma
    noisy_pred_mzs = pred_mzs + noise
    new_labels = torch.stack([noisy_pred_mzs, pred_probabilities], dim=-1)

    print(f"new_labels shape: {new_labels.shape}")
    print(f"original labels shape: {labels.shape}")

    loss = custom_model.calculate_loss(pred_output, new_labels, sigma=sigma)
    print(f"Loss value: {loss.item()}")


=======
    loss, pred_output = custom_model(input_ids, attention_mask, supplementary_data, labels)
    print(f"pred_output shape: {pred_output.shape}")
    print(f"loss: {loss}")

    print(custom_model.evaluate_spectra(pred_output, labels))
>>>>>>> 0d290a98

    # # Test the loss calculation
    # print(f"Loss value: {loss.item()}")

    # # Verify the shape of the predicted output
    # assert pred_output.shape == (batch_size, max_fragments, 3), f"Expected shape {(batch_size, max_fragments, 3)}, but got {pred_output.shape}"
    # print(f"Output shape is correct: {pred_output.shape}")

    # # Now test the evaluate_spectra function with dummy data
    # predicted_mzs = pred_output[:, :, 0]  # Extract predicted m/z values
    # predicted_probs = pred_output[:, :, 1]  # Extract predicted probabilities (intensities)
    # predicted_flags = pred_output[:, :, 2]  # Extract predicted flags
    
    # # Extract ground truth m/z and intensities for evaluation
    # actual_mzs = labels[:, :, 0]
    # actual_intensities = labels[:, :, 1]

    # # Package predicted outputs and labels for the evaluate_spectra function
    # predicted_output = (predicted_mzs, predicted_probs, predicted_flags)
    # labels_for_eval = (actual_mzs, actual_intensities)

    # # Perform spectra evaluation
    # evaluation_results = MS_model.evaluate_spectra(predicted_output, labels_for_eval)
    # print(f"Greedy cosine score: {evaluation_results['greedy_cosine']}")<|MERGE_RESOLUTION|>--- conflicted
+++ resolved
@@ -377,7 +377,6 @@
 
 
     # Perform a forward pass with the custom model (untrained)
-<<<<<<< HEAD
     pred_output = custom_model(input_ids, attention_mask, supplementary_data, labels=None)
     print(f"pred_output shape: {pred_output.shape}")
     
@@ -402,13 +401,11 @@
     print(f"Loss value: {loss.item()}")
 
 
-=======
     loss, pred_output = custom_model(input_ids, attention_mask, supplementary_data, labels)
     print(f"pred_output shape: {pred_output.shape}")
     print(f"loss: {loss}")
 
     print(custom_model.evaluate_spectra(pred_output, labels))
->>>>>>> 0d290a98
 
     # # Test the loss calculation
     # print(f"Loss value: {loss.item()}")
