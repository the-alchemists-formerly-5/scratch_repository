# test/train split
# Use Murcko scaffold and spectral entropy splitting for this, rather than random.
# This will ensure that similar molecules don't go into both training and test,
# causing cross contamination and over fitting.

import polars as pl

<<<<<<< HEAD

def sort_dataframe_by_scaffold(df: pl.DataFrame) -> pl.DataFrame:
    """Sort the DataFrame by the frequency of scaffold_smiles."""

    # Count the occurrences of each scaffold_smiles
    scaffold_freq = df.group_by("scaffold_smiles").agg(
        pl.count("scaffold_smiles").alias("frequency")
    )
=======

def sort_dataframe_by_scaffold(df: pl.DataFrame) -> pl.DataFrame:
    """Process the DataFrame to calculate scaffolds and sort."""
    # Sort the DataFrame by scaffold_smiles column
    df_sorted = df.sort("scaffold_smiles", descending=False)
    return df_sorted
>>>>>>> c12cbad6

    # Join the frequency counts back to the original DataFrame
    df_with_freq = df.join(scaffold_freq, on="scaffold_smiles")

<<<<<<< HEAD
    # Sort the DataFrame by frequency (descending order) and scaffold_smiles (ascending as secondary sort)
    df_sorted = df_with_freq.sort(
        ["frequency", "scaffold_smiles"], descending=[True, False]
    )

    # Return only the original columns (drop the 'frequency' column)
    return df_sorted.drop("frequency")


=======
>>>>>>> c12cbad6
def split_dataframe(
    df: pl.DataFrame, split_ratio: float = 0.9
) -> tuple[pl.DataFrame, pl.DataFrame]:
    """Split the DataFrame into two parts based on the given ratio."""
    split_point = int(len(df) * split_ratio)
    df_train = df[:split_point]
    df_test = df[split_point:]
    return df_train, df_test<|MERGE_RESOLUTION|>--- conflicted
+++ resolved
@@ -5,7 +5,6 @@
 
 import polars as pl
 
-<<<<<<< HEAD
 
 def sort_dataframe_by_scaffold(df: pl.DataFrame) -> pl.DataFrame:
     """Sort the DataFrame by the frequency of scaffold_smiles."""
@@ -14,19 +13,10 @@
     scaffold_freq = df.group_by("scaffold_smiles").agg(
         pl.count("scaffold_smiles").alias("frequency")
     )
-=======
-
-def sort_dataframe_by_scaffold(df: pl.DataFrame) -> pl.DataFrame:
-    """Process the DataFrame to calculate scaffolds and sort."""
-    # Sort the DataFrame by scaffold_smiles column
-    df_sorted = df.sort("scaffold_smiles", descending=False)
-    return df_sorted
->>>>>>> c12cbad6
 
     # Join the frequency counts back to the original DataFrame
     df_with_freq = df.join(scaffold_freq, on="scaffold_smiles")
 
-<<<<<<< HEAD
     # Sort the DataFrame by frequency (descending order) and scaffold_smiles (ascending as secondary sort)
     df_sorted = df_with_freq.sort(
         ["frequency", "scaffold_smiles"], descending=[True, False]
@@ -36,8 +26,6 @@
     return df_sorted.drop("frequency")
 
 
-=======
->>>>>>> c12cbad6
 def split_dataframe(
     df: pl.DataFrame, split_ratio: float = 0.9
 ) -> tuple[pl.DataFrame, pl.DataFrame]:
