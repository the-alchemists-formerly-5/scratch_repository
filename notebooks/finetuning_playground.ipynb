{
 "cells": [
  {
   "cell_type": "markdown",
   "metadata": {},
   "source": [
    "# Settings"
   ]
  },
  {
   "cell_type": "code",
   "execution_count": 2,
   "metadata": {},
   "outputs": [],
   "source": [
    "import os\n",
    "DATASET = os.getenv(\"DATASET\", \"../data/raw/enveda_library_subset_10percent.parquet\")\n",
    "BASE_MODEL = \"seyonec/ChemBERTa-zinc-base-v1\"\n",
    "MAX_FRAGMENTS = 512 # from anton, max number of mzs/intensities\n",
    "MAX_SEQ_LENGTH = 512 # base model max seq length\n",
    "SUPPLEMENTARY_DATA_DIM = 75\n",
    "ENABLE_PROFILING = False # If turned on, will profile the training\n",
    "BATCH_SIZE = int(os.getenv(\"BATCH_SIZE\", 32)) # Note: if using CUDA, it'll automatically find the optimal batch size\n",
    "NUM_EPOCHS = int(os.getenv(\"NUM_EPOCHS\", 3))\n",
    "## Set WANDB_API_KEY environment variable to enable logging to wandb\n",
    "os.environ[\"TOKENIZERS_PARALLELISM\"] = \"true\""
   ]
  },
  {
   "cell_type": "markdown",
   "metadata": {
    "id": "tYhe3fk-sblS"
   },
   "source": [
    "# Messing around with ChemBERTa for fun and for education\n",
    "\n",
    "The first half of this colab is just fun experiments trying to understand ChemBERTa and it's tokenizer better."
   ]
  },
  {
   "cell_type": "code",
   "execution_count": 3,
   "metadata": {
    "colab": {
     "base_uri": "https://localhost:8080/",
     "height": 420,
     "referenced_widgets": [
      "09447f7d805a456a8d9df123079fef9b",
      "491c2c5348da4cebb59112f76ff21867",
      "fe9ba8c3b518443ba11fd1e700dd2c24",
      "017803aafcb84942bd04ae4b6014d713",
      "7bb64ec2bc31458fac09dafbafc66030",
      "48ba3adb18ee45b085dcfcc74b8e4d19",
      "90c266cbe71d46aaade3ab541889fe07",
      "ed10bed1b375495cb383786278b88953",
      "0186504a6df04889965a532aeaa3058c",
      "9365963655bf4a6f9f65418af1213afb",
      "e8e0cfd2025e41cfb5ea102586988b28",
      "6b54217022de4316a071ee63832b77fe",
      "3cf79467e3384aeba7e957596b912e29",
      "d23dd09659b9428f8cc8083f44e04709",
      "a75c8346a8f74f43941aa43700e6b2d8",
      "e5968c80140b4a71978dbb453ee75af2",
      "285f3c7db7d448a7a9ed62b2f9324e53",
      "e02702dc96744f0bb3304606cfa29e24",
      "5810f7fa342f4543834d8274abe552f5",
      "433bfc6fb35a4199b1cedfbaf5f5a15e",
      "8d37ac015a0f4caebf5455c7c16284dc",
      "f3084e63613741098216632a5f92ef98",
      "1b99d732290a4190982895ff640ea719",
      "b284f3ac0854497fbab925eeb1ded0df",
      "01638020753146678ee0a7692603b6c2",
      "6cd3e39a24fa4ed490ea0567c51c6eee",
      "e0c994de1d654e92ac91d661932ebdfa",
      "2fa221bf24cb4bdf9695b5f593b0d818",
      "502de19d537d41a7b151ca5798f46a72",
      "b689e92305ae4b6693991b37e894f4a0",
      "50e84fe3afd94297a3f198d0dfc4654b",
      "dcc379d6713f47529ea18e30482cfa29",
      "6d6719e9bdcc411c95f60201ee37119a",
      "ec2a4d26292d4606bdcee5c2a0ea5f70",
      "cf7c0c5e780145cf90de13cd375c1cce",
      "6cc566ec625c4251908f083a4ac5e972",
      "ea2e9aa05204487fa884178986a59380",
      "6ff00156a8d1407e8a03899aede36f60",
      "57196d402589425baba759c1f92b3fee",
      "931340e0216b4cdd940a7041f14b62f1",
      "ccba3a5e8f3f4f08b79e5cad740b78b8",
      "f762dd67830c45a1b8725313b92346e4",
      "bc455b59103e4404b9f9b124d6999b3c",
      "d178a1d70c32435482c10d6824bf4131",
      "7de2b548546d4c58b4e1af83cdf618e7",
      "b5c94d24b105493796b8f70d4adb55a7",
      "be8b9e625b624ad89abb785ffdb352b9",
      "7f60ccd803d8490f990a58518b1aa4dd",
      "038ff99e2ffc4f7db7ecd54333a3d71e",
      "177f0b132f2f40b9b63a048635f0dc70",
      "47da5e41d88d4bc6bfb496adacddba30",
      "604c8bed2d6f4c04bb9ae2b78c6f4aea",
      "c83d02b54fe94d6889aae124641f43eb",
      "4df1d8407ea74a3193426b27a15eeaa9",
      "67e3bc2be1034a73be1fc0b3b97da027",
      "f53b7a64750849d18bb4df54237a1110",
      "f7b208a676664b59a90d7d38293df4dd",
      "504f51d204af44b7915060072ea359b2",
      "1f2793e435b04dc7b9502f643a98d533",
      "c9e22b771e9e49ad8354902723d9b951",
      "201c3ab1ff3a46128961e12e4edb2a01",
      "bd46618a5bce46ec840bae0adb001564",
      "ac00b65c79fc4b73a3e2d9d437001e3f",
      "d9c52550dcb8430a891ada649a35d5de",
      "4a99e037f63b4dbfa9d2f58912c46167",
      "f89668c6b88c4bad853403c95eed4fff"
     ]
    },
    "id": "KPjZH305wYrn",
    "outputId": "a36beb4d-b472-44c7-aed8-c200e1cc515c"
   },
   "outputs": [
    {
     "name": "stderr",
     "output_type": "stream",
     "text": [
      "Some weights of the model checkpoint at seyonec/ChemBERTa-zinc-base-v1 were not used when initializing RobertaForMaskedLM: ['roberta.pooler.dense.bias', 'roberta.pooler.dense.weight']\n",
      "- This IS expected if you are initializing RobertaForMaskedLM from the checkpoint of a model trained on another task or with another architecture (e.g. initializing a BertForSequenceClassification model from a BertForPreTraining model).\n",
      "- This IS NOT expected if you are initializing RobertaForMaskedLM from the checkpoint of a model that you expect to be exactly identical (initializing a BertForSequenceClassification model from a BertForSequenceClassification model).\n"
     ]
    },
    {
     "data": {
      "application/vnd.jupyter.widget-view+json": {
       "model_id": "ebacf3d3dd25488c8b44bb395853451d",
       "version_major": 2,
       "version_minor": 0
      },
      "text/plain": [
       "tokenizer_config.json:   0%|          | 0.00/166 [00:00<?, ?B/s]"
      ]
     },
     "metadata": {},
     "output_type": "display_data"
    },
    {
     "data": {
      "application/vnd.jupyter.widget-view+json": {
       "model_id": "2b6feaed2a3e46bf9ea4e5a220e639f5",
       "version_major": 2,
       "version_minor": 0
      },
      "text/plain": [
       "vocab.json:   0%|          | 0.00/9.43k [00:00<?, ?B/s]"
      ]
     },
     "metadata": {},
     "output_type": "display_data"
    },
    {
     "data": {
      "application/vnd.jupyter.widget-view+json": {
       "model_id": "4ad6e35fd1dd46359410189a6638415f",
       "version_major": 2,
       "version_minor": 0
      },
      "text/plain": [
       "merges.txt:   0%|          | 0.00/3.21k [00:00<?, ?B/s]"
      ]
     },
     "metadata": {},
     "output_type": "display_data"
    },
    {
     "data": {
      "application/vnd.jupyter.widget-view+json": {
       "model_id": "a03d6a756cab43f195a4c230736d0dd8",
       "version_major": 2,
       "version_minor": 0
      },
      "text/plain": [
       "special_tokens_map.json:   0%|          | 0.00/150 [00:00<?, ?B/s]"
      ]
     },
     "metadata": {},
     "output_type": "display_data"
    }
   ],
   "source": [
    "from transformers import (AutoModelForMaskedLM, AutoTokenizer)\n",
    "\n",
    "model = AutoModelForMaskedLM.from_pretrained(BASE_MODEL)\n",
    "tokenizer = AutoTokenizer.from_pretrained(BASE_MODEL)"
   ]
  },
  {
   "cell_type": "markdown",
   "metadata": {
    "id": "y_cMXHTFeMOy"
   },
   "source": [
    "# Data prep\n",
    "\n",
    "\n",
    "These are the columns in the data set:\n",
    "\n",
    "precursor_mz - f64\n",
    "precursor_charge - f64\n",
    "mzs - list[f64]\n",
    "intensities - list[f64]\n",
    "in_silico - bool\n",
    "smiles - str\n",
    "adduct - str\n",
    "collision_energy - str\n",
    "instrument_type - str\n",
    "compound_class - str\n",
    "entropy - f64\n",
    "scaffold_smiles - str"
   ]
  },
  {
   "cell_type": "code",
   "execution_count": 4,
   "metadata": {
    "colab": {
     "base_uri": "https://localhost:8080/",
     "height": 356
    },
    "id": "nyTWxIYveLsl",
    "outputId": "b83c7ecc-b236-47ff-9062-4dcb1e3db1f0"
   },
   "outputs": [
    {
<<<<<<< HEAD
     "ename": "FileNotFoundError",
     "evalue": "No such file or directory (os error 2): ../data/raw/enveda_library_subset_10percent.parquet",
     "output_type": "error",
     "traceback": [
      "\u001b[0;31m---------------------------------------------------------------------------\u001b[0m",
      "\u001b[0;31mFileNotFoundError\u001b[0m                         Traceback (most recent call last)",
      "Cell \u001b[0;32mIn[4], line 18\u001b[0m\n\u001b[1;32m     15\u001b[0m \u001b[38;5;28;01mfrom\u001b[39;00m \u001b[38;5;21;01msrc\u001b[39;00m\u001b[38;5;21;01m.\u001b[39;00m\u001b[38;5;21;01mteam5\u001b[39;00m\u001b[38;5;21;01m.\u001b[39;00m\u001b[38;5;21;01mdata\u001b[39;00m\u001b[38;5;21;01m.\u001b[39;00m\u001b[38;5;21;01mdata_split\u001b[39;00m \u001b[38;5;28;01mimport\u001b[39;00m sort_dataframe_by_scaffold, split_dataframe\n\u001b[1;32m     16\u001b[0m \u001b[38;5;28;01mfrom\u001b[39;00m \u001b[38;5;21;01msrc\u001b[39;00m\u001b[38;5;21;01m.\u001b[39;00m\u001b[38;5;21;01mteam5\u001b[39;00m\u001b[38;5;21;01m.\u001b[39;00m\u001b[38;5;21;01mdata\u001b[39;00m\u001b[38;5;21;01m.\u001b[39;00m\u001b[38;5;21;01mprepare\u001b[39;00m \u001b[38;5;28;01mimport\u001b[39;00m tensorize\n\u001b[0;32m---> 18\u001b[0m df \u001b[38;5;241m=\u001b[39m \u001b[43mpl\u001b[49m\u001b[38;5;241;43m.\u001b[39;49m\u001b[43mread_parquet\u001b[49m\u001b[43m(\u001b[49m\u001b[43mDATASET\u001b[49m\u001b[43m)\u001b[49m\n\u001b[1;32m     20\u001b[0m df_sorted \u001b[38;5;241m=\u001b[39m sort_dataframe_by_scaffold(df)\n\u001b[1;32m     22\u001b[0m df_train, df_test \u001b[38;5;241m=\u001b[39m split_dataframe(df_sorted, split_ratio\u001b[38;5;241m=\u001b[39m\u001b[38;5;241m0.9\u001b[39m)\n",
      "File \u001b[0;32m~/Documents/GitHub/scratch_repository/.venv/lib/python3.11/site-packages/polars/_utils/deprecation.py:92\u001b[0m, in \u001b[0;36mdeprecate_renamed_parameter.<locals>.decorate.<locals>.wrapper\u001b[0;34m(*args, **kwargs)\u001b[0m\n\u001b[1;32m     87\u001b[0m \u001b[38;5;129m@wraps\u001b[39m(function)\n\u001b[1;32m     88\u001b[0m \u001b[38;5;28;01mdef\u001b[39;00m \u001b[38;5;21mwrapper\u001b[39m(\u001b[38;5;241m*\u001b[39margs: P\u001b[38;5;241m.\u001b[39margs, \u001b[38;5;241m*\u001b[39m\u001b[38;5;241m*\u001b[39mkwargs: P\u001b[38;5;241m.\u001b[39mkwargs) \u001b[38;5;241m-\u001b[39m\u001b[38;5;241m>\u001b[39m T:\n\u001b[1;32m     89\u001b[0m     _rename_keyword_argument(\n\u001b[1;32m     90\u001b[0m         old_name, new_name, kwargs, function\u001b[38;5;241m.\u001b[39m\u001b[38;5;18m__qualname__\u001b[39m, version\n\u001b[1;32m     91\u001b[0m     )\n\u001b[0;32m---> 92\u001b[0m     \u001b[38;5;28;01mreturn\u001b[39;00m \u001b[43mfunction\u001b[49m\u001b[43m(\u001b[49m\u001b[38;5;241;43m*\u001b[39;49m\u001b[43margs\u001b[49m\u001b[43m,\u001b[49m\u001b[43m \u001b[49m\u001b[38;5;241;43m*\u001b[39;49m\u001b[38;5;241;43m*\u001b[39;49m\u001b[43mkwargs\u001b[49m\u001b[43m)\u001b[49m\n",
      "File \u001b[0;32m~/Documents/GitHub/scratch_repository/.venv/lib/python3.11/site-packages/polars/_utils/deprecation.py:92\u001b[0m, in \u001b[0;36mdeprecate_renamed_parameter.<locals>.decorate.<locals>.wrapper\u001b[0;34m(*args, **kwargs)\u001b[0m\n\u001b[1;32m     87\u001b[0m \u001b[38;5;129m@wraps\u001b[39m(function)\n\u001b[1;32m     88\u001b[0m \u001b[38;5;28;01mdef\u001b[39;00m \u001b[38;5;21mwrapper\u001b[39m(\u001b[38;5;241m*\u001b[39margs: P\u001b[38;5;241m.\u001b[39margs, \u001b[38;5;241m*\u001b[39m\u001b[38;5;241m*\u001b[39mkwargs: P\u001b[38;5;241m.\u001b[39mkwargs) \u001b[38;5;241m-\u001b[39m\u001b[38;5;241m>\u001b[39m T:\n\u001b[1;32m     89\u001b[0m     _rename_keyword_argument(\n\u001b[1;32m     90\u001b[0m         old_name, new_name, kwargs, function\u001b[38;5;241m.\u001b[39m\u001b[38;5;18m__qualname__\u001b[39m, version\n\u001b[1;32m     91\u001b[0m     )\n\u001b[0;32m---> 92\u001b[0m     \u001b[38;5;28;01mreturn\u001b[39;00m \u001b[43mfunction\u001b[49m\u001b[43m(\u001b[49m\u001b[38;5;241;43m*\u001b[39;49m\u001b[43margs\u001b[49m\u001b[43m,\u001b[49m\u001b[43m \u001b[49m\u001b[38;5;241;43m*\u001b[39;49m\u001b[38;5;241;43m*\u001b[39;49m\u001b[43mkwargs\u001b[49m\u001b[43m)\u001b[49m\n",
      "File \u001b[0;32m~/Documents/GitHub/scratch_repository/.venv/lib/python3.11/site-packages/polars/io/parquet/functions.py:241\u001b[0m, in \u001b[0;36mread_parquet\u001b[0;34m(source, columns, n_rows, row_index_name, row_index_offset, parallel, use_statistics, hive_partitioning, glob, schema, hive_schema, try_parse_hive_dates, rechunk, low_memory, storage_options, retries, use_pyarrow, pyarrow_options, memory_map, include_file_paths, allow_missing_columns)\u001b[0m\n\u001b[1;32m    238\u001b[0m     \u001b[38;5;28;01melse\u001b[39;00m:\n\u001b[1;32m    239\u001b[0m         lf \u001b[38;5;241m=\u001b[39m lf\u001b[38;5;241m.\u001b[39mselect(columns)\n\u001b[0;32m--> 241\u001b[0m \u001b[38;5;28;01mreturn\u001b[39;00m \u001b[43mlf\u001b[49m\u001b[38;5;241;43m.\u001b[39;49m\u001b[43mcollect\u001b[49m\u001b[43m(\u001b[49m\u001b[43m)\u001b[49m\n",
      "File \u001b[0;32m~/Documents/GitHub/scratch_repository/.venv/lib/python3.11/site-packages/polars/lazyframe/frame.py:2050\u001b[0m, in \u001b[0;36mLazyFrame.collect\u001b[0;34m(self, type_coercion, predicate_pushdown, projection_pushdown, simplify_expression, slice_pushdown, comm_subplan_elim, comm_subexpr_elim, cluster_with_columns, collapse_joins, no_optimization, streaming, engine, background, _eager, **_kwargs)\u001b[0m\n\u001b[1;32m   2048\u001b[0m \u001b[38;5;66;03m# Only for testing purposes\u001b[39;00m\n\u001b[1;32m   2049\u001b[0m callback \u001b[38;5;241m=\u001b[39m _kwargs\u001b[38;5;241m.\u001b[39mget(\u001b[38;5;124m\"\u001b[39m\u001b[38;5;124mpost_opt_callback\u001b[39m\u001b[38;5;124m\"\u001b[39m, callback)\n\u001b[0;32m-> 2050\u001b[0m \u001b[38;5;28;01mreturn\u001b[39;00m wrap_df(\u001b[43mldf\u001b[49m\u001b[38;5;241;43m.\u001b[39;49m\u001b[43mcollect\u001b[49m\u001b[43m(\u001b[49m\u001b[43mcallback\u001b[49m\u001b[43m)\u001b[49m)\n",
      "\u001b[0;31mFileNotFoundError\u001b[0m: No such file or directory (os error 2): ../data/raw/enveda_library_subset_10percent.parquet"
=======
     "name": "stdout",
     "output_type": "stream",
     "text": [
      "['precursor_mz', 'precursor_charge', 'mzs', 'intensities', 'in_silico', 'smiles', 'adduct', 'collision_energy', 'instrument_type', 'compound_class', 'entropy', 'scaffold_smiles']\n",
      "['precursor_mz', 'precursor_charge', 'mzs', 'intensities', 'in_silico', 'smiles', 'adduct', 'collision_energy', 'instrument_type', 'compound_class', 'entropy', 'scaffold_smiles']\n",
      "shape: (5, 12)\n",
      "┌───────────┬───────────┬───────────┬───────────┬───┬───────────┬───────────┬──────────┬───────────┐\n",
      "│ precursor ┆ precursor ┆ mzs       ┆ intensiti ┆ … ┆ instrumen ┆ compound_ ┆ entropy  ┆ scaffold_ │\n",
      "│ _mz       ┆ _charge   ┆ ---       ┆ es        ┆   ┆ t_type    ┆ class     ┆ ---      ┆ smiles    │\n",
      "│ ---       ┆ ---       ┆ list[f64] ┆ ---       ┆   ┆ ---       ┆ ---       ┆ f64      ┆ ---       │\n",
      "│ f64       ┆ f64       ┆           ┆ list[f64] ┆   ┆ str       ┆ str       ┆          ┆ str       │\n",
      "╞═══════════╪═══════════╪═══════════╪═══════════╪═══╪═══════════╪═══════════╪══════════╪═══════════╡\n",
      "│ 657.54634 ┆ -1.0      ┆ [41.00329 ┆ [0.002206 ┆ … ┆ cfm-predi ┆ Triacylgl ┆ 4.160459 ┆           │\n",
      "│ 9         ┆           ┆ ,         ┆ ,         ┆   ┆ ct 4      ┆ ycerols   ┆          ┆           │\n",
      "│           ┆           ┆ 43.01894, ┆ 0.14623,  ┆   ┆           ┆           ┆          ┆           │\n",
      "│           ┆           ┆ …         ┆ …         ┆   ┆           ┆           ┆          ┆           │\n",
      "│           ┆           ┆ 657.546…  ┆ 0.588434… ┆   ┆           ┆           ┆          ┆           │\n",
      "│ 827.71231 ┆ 1.0       ┆ [43.05423 ┆ [0.122531 ┆ … ┆ cfm-predi ┆ Triacylgl ┆ 4.856278 ┆           │\n",
      "│ 7         ┆           ┆ ,         ┆ ,         ┆   ┆ ct 4      ┆ ycerols   ┆          ┆           │\n",
      "│           ┆           ┆ 45.06988, ┆ 0.013169, ┆   ┆           ┆           ┆          ┆           │\n",
      "│           ┆           ┆ …         ┆ …         ┆   ┆           ┆           ┆          ┆           │\n",
      "│           ┆           ┆ 827.712…  ┆ 0.89753…  ┆   ┆           ┆           ┆          ┆           │\n",
      "│ 949.72796 ┆ 1.0       ┆ [39.02293 ┆ [0.012077 ┆ … ┆ cfm-predi ┆ Triacylgl ┆ 5.097924 ┆           │\n",
      "│ 7         ┆           ┆ ,         ┆ ,         ┆   ┆ ct 4      ┆ ycerols   ┆          ┆           │\n",
      "│           ┆           ┆ 41.03858, ┆ 0.064455, ┆   ┆           ┆           ┆          ┆           │\n",
      "│           ┆           ┆ …         ┆ …         ┆   ┆           ┆           ┆          ┆           │\n",
      "│           ┆           ┆ 949.727…  ┆ 0.86479…  ┆   ┆           ┆           ┆          ┆           │\n",
      "│ 925.85935 ┆ -1.0      ┆ [44.9982, ┆ [0.027488 ┆ … ┆ cfm-predi ┆ Triacylgl ┆ 4.282513 ┆           │\n",
      "│ 1         ┆           ┆ 47.01385, ┆ ,         ┆   ┆ ct 4      ┆ ycerols   ┆          ┆           │\n",
      "│           ┆           ┆ …         ┆ 0.006652, ┆   ┆           ┆           ┆          ┆           │\n",
      "│           ┆           ┆ 925.8593… ┆ …         ┆   ┆           ┆           ┆          ┆           │\n",
      "│           ┆           ┆           ┆ 0.60526…  ┆   ┆           ┆           ┆          ┆           │\n",
      "│ 357.30103 ┆ -1.0      ┆ [41.00329 ┆ [0.072312 ┆ … ┆ cfm-predi ┆ Monoacylg ┆ 3.550469 ┆           │\n",
      "│ 4         ┆           ┆ ,         ┆ ,         ┆   ┆ ct 4      ┆ lycerols  ┆          ┆           │\n",
      "│           ┆           ┆ 43.01894, ┆ 0.146965, ┆   ┆           ┆           ┆          ┆           │\n",
      "│           ┆           ┆ …         ┆ …         ┆   ┆           ┆           ┆          ┆           │\n",
      "│           ┆           ┆ 357.301…  ┆ 0.25859…  ┆   ┆           ┆           ┆          ┆           │\n",
      "└───────────┴───────────┴───────────┴───────────┴───┴───────────┴───────────┴──────────┴───────────┘\n",
      "shape: (5, 12)\n",
      "┌───────────┬───────────┬───────────┬───────────┬───┬───────────┬───────────┬──────────┬───────────┐\n",
      "│ precursor ┆ precursor ┆ mzs       ┆ intensiti ┆ … ┆ instrumen ┆ compound_ ┆ entropy  ┆ scaffold_ │\n",
      "│ _mz       ┆ _charge   ┆ ---       ┆ es        ┆   ┆ t_type    ┆ class     ┆ ---      ┆ smiles    │\n",
      "│ ---       ┆ ---       ┆ list[f64] ┆ ---       ┆   ┆ ---       ┆ ---       ┆ f64      ┆ ---       │\n",
      "│ f64       ┆ f64       ┆           ┆ list[f64] ┆   ┆ str       ┆ str       ┆          ┆ str       │\n",
      "╞═══════════╪═══════════╪═══════════╪═══════════╪═══╪═══════════╪═══════════╪══════════╪═══════════╡\n",
      "│ 527.13365 ┆ 1.0       ┆ [41.00219 ┆ [0.010587 ┆ … ┆ cfm-predi ┆ Chalcones ┆ 3.58425  ┆ O=C(CC(c1 │\n",
      "│ 8         ┆           ┆ ,         ┆ ,         ┆   ┆ ct 4      ┆           ┆          ┆ ccccc1)c1 │\n",
      "│           ┆           ┆ 43.01784, ┆ 0.023416, ┆   ┆           ┆           ┆          ┆ c(-c2cccc │\n",
      "│           ┆           ┆ …         ┆ …         ┆   ┆           ┆           ┆          ┆ c2)…      │\n",
      "│           ┆           ┆ 527.133…  ┆ 0.87760…  ┆   ┆           ┆           ┆          ┆           │\n",
      "│ 866.46180 ┆ 1.0       ┆ [41.03858 ┆ [0.15955, ┆ … ┆ cfm-predi ┆ Cyclic    ┆ 4.035891 ┆ O=C(CC12C │\n",
      "│ 9         ┆           ┆ ,         ┆ 0.176604, ┆   ┆ ct 4      ┆ peptides  ┆          ┆ CC(CO1)CO │\n",
      "│           ┆           ┆ 42.03383, ┆ … 1.0]    ┆   ┆           ┆           ┆          ┆ 2)NC1COC( │\n",
      "│           ┆           ┆ …         ┆           ┆   ┆           ┆           ┆          ┆ =O)…      │\n",
      "│           ┆           ┆ 866.461…  ┆           ┆   ┆           ┆           ┆          ┆           │\n",
      "│ 325.04844 ┆ -1.0      ┆ [34.9694, ┆ [0.335189 ┆ … ┆ cfm-predi ┆ Meroterpe ┆ 4.01902  ┆ O=C(CC12C │\n",
      "│           ┆           ┆ 41.00329, ┆ ,         ┆   ┆ ct 4      ┆ noids     ┆          ┆ CCC1COC2= │\n",
      "│           ┆           ┆ …         ┆ 0.514464, ┆   ┆           ┆ with      ┆          ┆ O)c1ccccc │\n",
      "│           ┆           ┆ 325.0484… ┆ … 1.0]    ┆   ┆           ┆ bridged   ┆          ┆ 1         │\n",
      "│           ┆           ┆           ┆           ┆   ┆           ┆ ri…       ┆          ┆           │\n",
      "│ 583.33777 ┆ 1.0       ┆ [30.03383 ┆ [0.009245 ┆ … ┆ cfm-predi ┆ Terpenoid ┆ 4.019998 ┆ O=C(CC12C │\n",
      "│ 8         ┆           ┆ ,         ┆ ,         ┆   ┆ ct 4      ┆ alkaloids ┆          ┆ CCC34C5CC │\n",
      "│           ┆           ┆ 32.04948, ┆ 0.007699, ┆   ┆           ┆           ┆          ┆ 6CCC(C5C6 │\n",
      "│           ┆           ┆ …         ┆ … 1.0]    ┆   ┆           ┆           ┆          ┆ )C(…      │\n",
      "│           ┆           ┆ 583.337…  ┆           ┆   ┆           ┆           ┆          ┆           │\n",
      "│ 679.40628 ┆ -1.0      ┆ [41.00329 ┆ [0.074812 ┆ … ┆ cfm-predi ┆ Ursane    ┆ 3.841568 ┆ O=C(CC12C │\n",
      "│ 7         ┆           ┆ ,         ┆ ,         ┆   ┆ ct 4      ┆ and Tarax ┆          ┆ CCCC1C1=C │\n",
      "│           ┆           ┆ 43.01894, ┆ 0.090091, ┆   ┆           ┆ astane    ┆          ┆ CC3C4CCCC │\n",
      "│           ┆           ┆ …         ┆ … 1.0]    ┆   ┆           ┆ triterp…  ┆          ┆ C4C…      │\n",
      "│           ┆           ┆ 679.406…  ┆           ┆   ┆           ┆           ┆          ┆           │\n",
      "└───────────┴───────────┴───────────┴───────────┴───┴───────────┴───────────┴──────────┴───────────┘\n",
      "Prepared data already exists for train split, skipping\n",
      "Reading prepared data from disk (prepared_train.parquet)\n",
      "Prepared data already exists for test split, skipping\n",
      "Reading prepared data from disk (prepared_test.parquet)\n"
>>>>>>> e943c57b
     ]
    }
   ],
   "source": [
    "# import the data (with pandas?)\n",
    "import pandas as pd\n",
    "import polars as pl\n",
    "\n",
    "## Load the dataset (for some reason this didn't work for me)\n",
    "# df = pd.read_parquet('enveda_library_subset 2.parquet')\n",
    "\n",
    "# print(df.head())\n",
    "\n",
    "\n",
    "# custom Dataset class for all the types of data.\n",
    "# I think we might want to make a new 'column' of data that combines mzs and intensities into \"label\"\n",
    "\n",
    "from src.team5.data.data_loader import SMILESDataset\n",
    "from src.team5.data.data_split import sort_dataframe_by_scaffold, split_dataframe\n",
    "from src.team5.data.prepare import tensorize\n",
    "\n",
    "df = pl.read_parquet(DATASET)\n",
    "\n",
    "df_sorted = sort_dataframe_by_scaffold(df)\n",
    "\n",
    "df_train, df_test = split_dataframe(df_sorted, split_ratio=0.9)\n",
    "\n",
    "# Print column names\n",
    "print(df_train.columns)\n",
    "print(df_test.columns)\n",
    "print(df_train.head())\n",
    "print(df_test.head())\n",
    "\n",
    "(train_tokenized_smiles, train_attention_mask, train_labels, train_supplementary_data) = tensorize(df_train, split=\"train\")\n",
    "(test_tokenized_smiles, test_attention_mask, test_labels, test_supplementary_data) = tensorize(df_test, split=\"test\")\n",
    "\n",
    "train_dataset = SMILESDataset(train_tokenized_smiles, train_attention_mask, train_labels, train_supplementary_data)\n",
    "test_dataset = SMILESDataset(test_tokenized_smiles, test_attention_mask, test_labels, test_supplementary_data)\n",
    "\n",
    "## batch?"
   ]
  },
  {
   "cell_type": "code",
   "execution_count": 4,
   "metadata": {},
   "outputs": [
    {
     "name": "stdout",
     "output_type": "stream",
     "text": [
      "{'input_ids': torch.int64, 'attention_mask': torch.int64, 'labels': torch.float32, 'supplementary_data': torch.float32}\n"
     ]
    }
   ],
   "source": [
    "print({k:v.dtype for k,v in train_dataset[0].items()})\n"
   ]
  },
  {
   "cell_type": "markdown",
   "metadata": {
    "id": "fENovYIHeaOO"
   },
   "source": [
    "# Custom model for our problem\n",
    "This is probably the most important part in terms of design choices. We are changing the ChemBERTa model by adding on something at the end. This new module will take the hidden SMILES embedding from the last hidden layer as input. It will also take in all the other data about the precusor molecule and experimental conditions (eg, precusor mz, collison energy etc). For now, let's call that supplementary data.\n",
    "\n",
    "I've written the simplest possible thing here: a single linear layer that takes the embedding of the entire seq, concatinated with all the supplementary data for the example. It outputs \"labels\", which is mzs and intensities zipped together.\n",
    "\n",
    "The reason for making a single module output both mzs and intensities is because there needs to be the same number of fragments per example, and the two numbers are very related.\n",
    "\n",
    "A single linear layer is probably a terrible choice though, since this is the only layer that sees all the supplementary data."
   ]
  },
  {
   "cell_type": "code",
   "execution_count": 5,
   "metadata": {
    "id": "rMogXqZteZ1Z"
   },
   "outputs": [
    {
     "name": "stdout",
     "output_type": "stream",
     "text": [
      "CustomChemBERTaModel(\n",
      "  (model): RobertaForMaskedLM(\n",
      "    (roberta): RobertaModel(\n",
      "      (embeddings): RobertaEmbeddings(\n",
      "        (word_embeddings): Embedding(767, 768, padding_idx=1)\n",
      "        (position_embeddings): Embedding(514, 768, padding_idx=1)\n",
      "        (token_type_embeddings): Embedding(1, 768)\n",
      "        (LayerNorm): LayerNorm((768,), eps=1e-05, elementwise_affine=True)\n",
      "        (dropout): Dropout(p=0.1, inplace=False)\n",
      "      )\n",
      "      (encoder): RobertaEncoder(\n",
      "        (layer): ModuleList(\n",
      "          (0-5): 6 x RobertaLayer(\n",
      "            (attention): RobertaAttention(\n",
      "              (self): RobertaSdpaSelfAttention(\n",
      "                (query): Linear(in_features=768, out_features=768, bias=True)\n",
      "                (key): Linear(in_features=768, out_features=768, bias=True)\n",
      "                (value): Linear(in_features=768, out_features=768, bias=True)\n",
      "                (dropout): Dropout(p=0.1, inplace=False)\n",
      "              )\n",
      "              (output): RobertaSelfOutput(\n",
      "                (dense): Linear(in_features=768, out_features=768, bias=True)\n",
      "                (LayerNorm): LayerNorm((768,), eps=1e-05, elementwise_affine=True)\n",
      "                (dropout): Dropout(p=0.1, inplace=False)\n",
      "              )\n",
      "            )\n",
      "            (intermediate): RobertaIntermediate(\n",
      "              (dense): Linear(in_features=768, out_features=3072, bias=True)\n",
      "              (intermediate_act_fn): GELUActivation()\n",
      "            )\n",
      "            (output): RobertaOutput(\n",
      "              (dense): Linear(in_features=3072, out_features=768, bias=True)\n",
      "              (LayerNorm): LayerNorm((768,), eps=1e-05, elementwise_affine=True)\n",
      "              (dropout): Dropout(p=0.1, inplace=False)\n",
      "            )\n",
      "          )\n",
      "        )\n",
      "      )\n",
      "    )\n",
      "    (lm_head): RobertaLMHead(\n",
      "      (dense): Linear(in_features=768, out_features=768, bias=True)\n",
      "      (layer_norm): LayerNorm((768,), eps=1e-05, elementwise_affine=True)\n",
      "      (decoder): Linear(in_features=768, out_features=767, bias=True)\n",
      "    )\n",
      "  )\n",
      "  (final_layers): FinalLayers(\n",
      "    (layer1): Linear(in_features=512, out_features=128, bias=True)\n",
      "    (activation1): ReLU()\n",
      "    (layer2): Linear(in_features=843, out_features=16, bias=True)\n",
      "    (layer3): Linear(in_features=2048, out_features=1024, bias=True)\n",
      "  )\n",
      ")\n",
      "model.roberta.embeddings.word_embeddings.weight has shape torch.Size([767, 768])\n",
      "model.roberta.embeddings.position_embeddings.weight has shape torch.Size([514, 768])\n",
      "model.roberta.embeddings.token_type_embeddings.weight has shape torch.Size([1, 768])\n",
      "model.roberta.embeddings.LayerNorm.weight has shape torch.Size([768])\n",
      "model.roberta.embeddings.LayerNorm.bias has shape torch.Size([768])\n",
      "model.roberta.encoder.layer.0.attention.self.query.weight has shape torch.Size([768, 768])\n",
      "model.roberta.encoder.layer.0.attention.self.query.bias has shape torch.Size([768])\n",
      "model.roberta.encoder.layer.0.attention.self.key.weight has shape torch.Size([768, 768])\n",
      "model.roberta.encoder.layer.0.attention.self.key.bias has shape torch.Size([768])\n",
      "model.roberta.encoder.layer.0.attention.self.value.weight has shape torch.Size([768, 768])\n",
      "model.roberta.encoder.layer.0.attention.self.value.bias has shape torch.Size([768])\n",
      "model.roberta.encoder.layer.0.attention.output.dense.weight has shape torch.Size([768, 768])\n",
      "model.roberta.encoder.layer.0.attention.output.dense.bias has shape torch.Size([768])\n",
      "model.roberta.encoder.layer.0.attention.output.LayerNorm.weight has shape torch.Size([768])\n",
      "model.roberta.encoder.layer.0.attention.output.LayerNorm.bias has shape torch.Size([768])\n",
      "model.roberta.encoder.layer.0.intermediate.dense.weight has shape torch.Size([3072, 768])\n",
      "model.roberta.encoder.layer.0.intermediate.dense.bias has shape torch.Size([3072])\n",
      "model.roberta.encoder.layer.0.output.dense.weight has shape torch.Size([768, 3072])\n",
      "model.roberta.encoder.layer.0.output.dense.bias has shape torch.Size([768])\n",
      "model.roberta.encoder.layer.0.output.LayerNorm.weight has shape torch.Size([768])\n",
      "model.roberta.encoder.layer.0.output.LayerNorm.bias has shape torch.Size([768])\n",
      "model.roberta.encoder.layer.1.attention.self.query.weight has shape torch.Size([768, 768])\n",
      "model.roberta.encoder.layer.1.attention.self.query.bias has shape torch.Size([768])\n",
      "model.roberta.encoder.layer.1.attention.self.key.weight has shape torch.Size([768, 768])\n",
      "model.roberta.encoder.layer.1.attention.self.key.bias has shape torch.Size([768])\n",
      "model.roberta.encoder.layer.1.attention.self.value.weight has shape torch.Size([768, 768])\n",
      "model.roberta.encoder.layer.1.attention.self.value.bias has shape torch.Size([768])\n",
      "model.roberta.encoder.layer.1.attention.output.dense.weight has shape torch.Size([768, 768])\n",
      "model.roberta.encoder.layer.1.attention.output.dense.bias has shape torch.Size([768])\n",
      "model.roberta.encoder.layer.1.attention.output.LayerNorm.weight has shape torch.Size([768])\n",
      "model.roberta.encoder.layer.1.attention.output.LayerNorm.bias has shape torch.Size([768])\n",
      "model.roberta.encoder.layer.1.intermediate.dense.weight has shape torch.Size([3072, 768])\n",
      "model.roberta.encoder.layer.1.intermediate.dense.bias has shape torch.Size([3072])\n",
      "model.roberta.encoder.layer.1.output.dense.weight has shape torch.Size([768, 3072])\n",
      "model.roberta.encoder.layer.1.output.dense.bias has shape torch.Size([768])\n",
      "model.roberta.encoder.layer.1.output.LayerNorm.weight has shape torch.Size([768])\n",
      "model.roberta.encoder.layer.1.output.LayerNorm.bias has shape torch.Size([768])\n",
      "model.roberta.encoder.layer.2.attention.self.query.weight has shape torch.Size([768, 768])\n",
      "model.roberta.encoder.layer.2.attention.self.query.bias has shape torch.Size([768])\n",
      "model.roberta.encoder.layer.2.attention.self.key.weight has shape torch.Size([768, 768])\n",
      "model.roberta.encoder.layer.2.attention.self.key.bias has shape torch.Size([768])\n",
      "model.roberta.encoder.layer.2.attention.self.value.weight has shape torch.Size([768, 768])\n",
      "model.roberta.encoder.layer.2.attention.self.value.bias has shape torch.Size([768])\n",
      "model.roberta.encoder.layer.2.attention.output.dense.weight has shape torch.Size([768, 768])\n",
      "model.roberta.encoder.layer.2.attention.output.dense.bias has shape torch.Size([768])\n",
      "model.roberta.encoder.layer.2.attention.output.LayerNorm.weight has shape torch.Size([768])\n",
      "model.roberta.encoder.layer.2.attention.output.LayerNorm.bias has shape torch.Size([768])\n",
      "model.roberta.encoder.layer.2.intermediate.dense.weight has shape torch.Size([3072, 768])\n",
      "model.roberta.encoder.layer.2.intermediate.dense.bias has shape torch.Size([3072])\n",
      "model.roberta.encoder.layer.2.output.dense.weight has shape torch.Size([768, 3072])\n",
      "model.roberta.encoder.layer.2.output.dense.bias has shape torch.Size([768])\n",
      "model.roberta.encoder.layer.2.output.LayerNorm.weight has shape torch.Size([768])\n",
      "model.roberta.encoder.layer.2.output.LayerNorm.bias has shape torch.Size([768])\n",
      "model.roberta.encoder.layer.3.attention.self.query.weight has shape torch.Size([768, 768])\n",
      "model.roberta.encoder.layer.3.attention.self.query.bias has shape torch.Size([768])\n",
      "model.roberta.encoder.layer.3.attention.self.key.weight has shape torch.Size([768, 768])\n",
      "model.roberta.encoder.layer.3.attention.self.key.bias has shape torch.Size([768])\n",
      "model.roberta.encoder.layer.3.attention.self.value.weight has shape torch.Size([768, 768])\n",
      "model.roberta.encoder.layer.3.attention.self.value.bias has shape torch.Size([768])\n",
      "model.roberta.encoder.layer.3.attention.output.dense.weight has shape torch.Size([768, 768])\n",
      "model.roberta.encoder.layer.3.attention.output.dense.bias has shape torch.Size([768])\n",
      "model.roberta.encoder.layer.3.attention.output.LayerNorm.weight has shape torch.Size([768])\n",
      "model.roberta.encoder.layer.3.attention.output.LayerNorm.bias has shape torch.Size([768])\n",
      "model.roberta.encoder.layer.3.intermediate.dense.weight has shape torch.Size([3072, 768])\n",
      "model.roberta.encoder.layer.3.intermediate.dense.bias has shape torch.Size([3072])\n",
      "model.roberta.encoder.layer.3.output.dense.weight has shape torch.Size([768, 3072])\n",
      "model.roberta.encoder.layer.3.output.dense.bias has shape torch.Size([768])\n",
      "model.roberta.encoder.layer.3.output.LayerNorm.weight has shape torch.Size([768])\n",
      "model.roberta.encoder.layer.3.output.LayerNorm.bias has shape torch.Size([768])\n",
      "model.roberta.encoder.layer.4.attention.self.query.weight has shape torch.Size([768, 768])\n",
      "model.roberta.encoder.layer.4.attention.self.query.bias has shape torch.Size([768])\n",
      "model.roberta.encoder.layer.4.attention.self.key.weight has shape torch.Size([768, 768])\n",
      "model.roberta.encoder.layer.4.attention.self.key.bias has shape torch.Size([768])\n",
      "model.roberta.encoder.layer.4.attention.self.value.weight has shape torch.Size([768, 768])\n",
      "model.roberta.encoder.layer.4.attention.self.value.bias has shape torch.Size([768])\n",
      "model.roberta.encoder.layer.4.attention.output.dense.weight has shape torch.Size([768, 768])\n",
      "model.roberta.encoder.layer.4.attention.output.dense.bias has shape torch.Size([768])\n",
      "model.roberta.encoder.layer.4.attention.output.LayerNorm.weight has shape torch.Size([768])\n",
      "model.roberta.encoder.layer.4.attention.output.LayerNorm.bias has shape torch.Size([768])\n",
      "model.roberta.encoder.layer.4.intermediate.dense.weight has shape torch.Size([3072, 768])\n",
      "model.roberta.encoder.layer.4.intermediate.dense.bias has shape torch.Size([3072])\n",
      "model.roberta.encoder.layer.4.output.dense.weight has shape torch.Size([768, 3072])\n",
      "model.roberta.encoder.layer.4.output.dense.bias has shape torch.Size([768])\n",
      "model.roberta.encoder.layer.4.output.LayerNorm.weight has shape torch.Size([768])\n",
      "model.roberta.encoder.layer.4.output.LayerNorm.bias has shape torch.Size([768])\n",
      "model.roberta.encoder.layer.5.attention.self.query.weight has shape torch.Size([768, 768])\n",
      "model.roberta.encoder.layer.5.attention.self.query.bias has shape torch.Size([768])\n",
      "model.roberta.encoder.layer.5.attention.self.key.weight has shape torch.Size([768, 768])\n",
      "model.roberta.encoder.layer.5.attention.self.key.bias has shape torch.Size([768])\n",
      "model.roberta.encoder.layer.5.attention.self.value.weight has shape torch.Size([768, 768])\n",
      "model.roberta.encoder.layer.5.attention.self.value.bias has shape torch.Size([768])\n",
      "model.roberta.encoder.layer.5.attention.output.dense.weight has shape torch.Size([768, 768])\n",
      "model.roberta.encoder.layer.5.attention.output.dense.bias has shape torch.Size([768])\n",
      "model.roberta.encoder.layer.5.attention.output.LayerNorm.weight has shape torch.Size([768])\n",
      "model.roberta.encoder.layer.5.attention.output.LayerNorm.bias has shape torch.Size([768])\n",
      "model.roberta.encoder.layer.5.intermediate.dense.weight has shape torch.Size([3072, 768])\n",
      "model.roberta.encoder.layer.5.intermediate.dense.bias has shape torch.Size([3072])\n",
      "model.roberta.encoder.layer.5.output.dense.weight has shape torch.Size([768, 3072])\n",
      "model.roberta.encoder.layer.5.output.dense.bias has shape torch.Size([768])\n",
      "model.roberta.encoder.layer.5.output.LayerNorm.weight has shape torch.Size([768])\n",
      "model.roberta.encoder.layer.5.output.LayerNorm.bias has shape torch.Size([768])\n",
      "model.lm_head.bias has shape torch.Size([767])\n",
      "model.lm_head.dense.weight has shape torch.Size([768, 768])\n",
      "model.lm_head.dense.bias has shape torch.Size([768])\n",
      "model.lm_head.layer_norm.weight has shape torch.Size([768])\n",
      "model.lm_head.layer_norm.bias has shape torch.Size([768])\n",
      "final_layers.layer1.weight has shape torch.Size([128, 512])\n",
      "final_layers.layer1.bias has shape torch.Size([128])\n",
      "final_layers.layer2.weight has shape torch.Size([16, 843])\n",
      "final_layers.layer2.bias has shape torch.Size([16])\n",
      "final_layers.layer3.weight has shape torch.Size([1024, 2048])\n",
      "final_layers.layer3.bias has shape torch.Size([1024])\n"
     ]
    }
   ],
   "source": [
    "from src.team5.models.custom_model import CustomChemBERTaModel\n",
    "\n",
    "MS_model = CustomChemBERTaModel(model, MAX_FRAGMENTS, MAX_SEQ_LENGTH, SUPPLEMENTARY_DATA_DIM)\n",
    "\n",
    "print(MS_model)\n",
    "\n",
    "for name, param in MS_model.named_parameters():\n",
    "    if param.requires_grad:\n",
    "        print(f\"{name} has shape {param.shape}\")"
   ]
  },
  {
   "cell_type": "markdown",
   "metadata": {
    "id": "IDwMMYCaYAZK"
   },
   "source": [
    "# LoRA config\n"
   ]
  },
  {
   "cell_type": "code",
   "execution_count": 6,
   "metadata": {
    "id": "y0PF6-qGZ683"
   },
   "outputs": [
    {
     "name": "stdout",
     "output_type": "stream",
     "text": [
      "trainable params: 2,324,800 || all params: 48,608,383 || trainable%: 4.7827\n",
      "base_model.model.model.roberta.encoder.layer.0.attention.self.query.lora_A.default.weight is trainable\n",
      "base_model.model.model.roberta.encoder.layer.0.attention.self.query.lora_B.default.weight is trainable\n",
      "base_model.model.model.roberta.encoder.layer.0.attention.self.value.lora_A.default.weight is trainable\n",
      "base_model.model.model.roberta.encoder.layer.0.attention.self.value.lora_B.default.weight is trainable\n",
      "base_model.model.model.roberta.encoder.layer.1.attention.self.query.lora_A.default.weight is trainable\n",
      "base_model.model.model.roberta.encoder.layer.1.attention.self.query.lora_B.default.weight is trainable\n",
      "base_model.model.model.roberta.encoder.layer.1.attention.self.value.lora_A.default.weight is trainable\n",
      "base_model.model.model.roberta.encoder.layer.1.attention.self.value.lora_B.default.weight is trainable\n",
      "base_model.model.model.roberta.encoder.layer.2.attention.self.query.lora_A.default.weight is trainable\n",
      "base_model.model.model.roberta.encoder.layer.2.attention.self.query.lora_B.default.weight is trainable\n",
      "base_model.model.model.roberta.encoder.layer.2.attention.self.value.lora_A.default.weight is trainable\n",
      "base_model.model.model.roberta.encoder.layer.2.attention.self.value.lora_B.default.weight is trainable\n",
      "base_model.model.model.roberta.encoder.layer.3.attention.self.query.lora_A.default.weight is trainable\n",
      "base_model.model.model.roberta.encoder.layer.3.attention.self.query.lora_B.default.weight is trainable\n",
      "base_model.model.model.roberta.encoder.layer.3.attention.self.value.lora_A.default.weight is trainable\n",
      "base_model.model.model.roberta.encoder.layer.3.attention.self.value.lora_B.default.weight is trainable\n",
      "base_model.model.model.roberta.encoder.layer.4.attention.self.query.lora_A.default.weight is trainable\n",
      "base_model.model.model.roberta.encoder.layer.4.attention.self.query.lora_B.default.weight is trainable\n",
      "base_model.model.model.roberta.encoder.layer.4.attention.self.value.lora_A.default.weight is trainable\n",
      "base_model.model.model.roberta.encoder.layer.4.attention.self.value.lora_B.default.weight is trainable\n",
      "base_model.model.model.roberta.encoder.layer.5.attention.self.query.lora_A.default.weight is trainable\n",
      "base_model.model.model.roberta.encoder.layer.5.attention.self.query.lora_B.default.weight is trainable\n",
      "base_model.model.model.roberta.encoder.layer.5.attention.self.value.lora_A.default.weight is trainable\n",
      "base_model.model.model.roberta.encoder.layer.5.attention.self.value.lora_B.default.weight is trainable\n",
      "base_model.model.final_layers.modules_to_save.default.layer1.weight is trainable\n",
      "base_model.model.final_layers.modules_to_save.default.layer1.bias is trainable\n",
      "base_model.model.final_layers.modules_to_save.default.layer2.weight is trainable\n",
      "base_model.model.final_layers.modules_to_save.default.layer2.bias is trainable\n",
      "base_model.model.final_layers.modules_to_save.default.layer3.weight is trainable\n",
      "base_model.model.final_layers.modules_to_save.default.layer3.bias is trainable\n"
     ]
    }
   ],
   "source": [
    "from peft import LoraConfig, get_peft_model\n",
    "\n",
    "peft_config = LoraConfig(\n",
    "    r=8,\n",
    "    lora_alpha=32,\n",
    "    lora_dropout=0.1,\n",
    "    target_modules=[\"query\", \"value\"],\n",
    "    modules_to_save=[\n",
    "        \"final_layers\"\n",
    "    ],  # change this to the name of the new modules at the end.\n",
    "    bias=\"none\",\n",
    ")\n",
    "\n",
    "peft_model = get_peft_model(MS_model, peft_config)\n",
    "\n",
    "peft_model.print_trainable_parameters()  # check that it's training the right things\n",
    "for name, param in peft_model.named_parameters():\n",
    "    if param.requires_grad:\n",
    "        print(f\"{name} is trainable\")"
   ]
  },
  {
   "cell_type": "markdown",
   "metadata": {
    "id": "-q-zpo0kaF0p"
   },
   "source": [
    "# Training the Model"
   ]
  },
  {
   "cell_type": "code",
   "execution_count": 7,
   "metadata": {},
   "outputs": [],
   "source": [
    "from torch.profiler import profile, record_function, ProfilerActivity\n",
    "import torch.nn as nn\n",
    "from transformers import TrainerCallback\n",
    "\n",
    "class ProfilingCallback(TrainerCallback):\n",
    "    def __init__(self, device, n_steps=10):\n",
    "        self.device = device\n",
    "        self.n_steps = n_steps\n",
    "\n",
    "    def on_step_end(self, args, state, control, **kwargs):\n",
    "        if state.global_step % self.n_steps == 0:\n",
    "            with profile(activities=[ProfilerActivity.CPU, ProfilerActivity.CUDA],\n",
    "                         profile_memory=True, record_shapes=True) as prof:\n",
    "                with record_function(\"model_inference\"):\n",
    "                    # Run a forward pass\n",
    "                    example = train_dataset[0]\n",
    "                    # Each field in the example is a tensor, so we need to add a batch dimension to the front of each\n",
    "                    example = {k: v.unsqueeze(0).to(self.device) for k, v in example.items()}\n",
    "                    peft_model(**example)\n",
    "            \n",
    "            print(f\"Step {state.global_step}\")\n",
    "            print(prof.key_averages().table(sort_by=\"cpu_time_total\", row_limit=20))\n",
    "            print(prof.key_averages().table(sort_by=\"cuda_time_total\", row_limit=20))\n",
    "            print(prof.key_averages().table(sort_by=\"cpu_memory_usage\", row_limit=20))\n"
   ]
  },
  {
   "cell_type": "code",
   "execution_count": 8,
   "metadata": {},
   "outputs": [
    {
     "name": "stdout",
     "output_type": "stream",
     "text": [
      "Model size: 8.868408203125 MB\n"
     ]
    }
   ],
   "source": [
    "# Print how much memory the model will need on GPU to train\n",
    "print(f\"Model size: {sum(p.numel() for p in peft_model.parameters() if p.requires_grad) * 4 / (1024 ** 2)} MB\")"
   ]
  },
  {
   "cell_type": "code",
   "execution_count": 9,
   "metadata": {},
   "outputs": [
    {
     "name": "stderr",
     "output_type": "stream",
     "text": [
      "/Users/lars/workspace/scratch_repository/.venv/lib/python3.12/site-packages/transformers/training_args.py:1545: FutureWarning: `evaluation_strategy` is deprecated and will be removed in version 4.46 of 🤗 Transformers. Use `eval_strategy` instead\n",
      "  warnings.warn(\n",
      "PyTorch: setting up devices\n"
     ]
    },
    {
     "name": "stdout",
     "output_type": "stream",
     "text": [
      "Using device: mps\n"
     ]
    },
    {
     "name": "stderr",
     "output_type": "stream",
     "text": [
      "/Users/lars/workspace/scratch_repository/.venv/lib/python3.12/site-packages/transformers/training_args.py:2199: UserWarning: `use_mps_device` is deprecated and will be removed in version 5.0 of 🤗 Transformers. `mps` device will be used by default if available similar to the way `cuda` device is used.Therefore, no action from user is required. \n",
      "  warnings.warn(\n",
      "***** Running training *****\n",
      "  Num examples = 93,474\n",
      "  Num Epochs = 3\n",
      "  Instantaneous batch size per device = 32\n",
      "  Total train batch size (w. parallel, distributed & accumulation) = 32\n",
      "  Gradient Accumulation steps = 1\n",
      "  Total optimization steps = 8,766\n",
      "  Number of trainable parameters = 2,324,800\n"
     ]
    },
    {
     "data": {
      "application/vnd.jupyter.widget-view+json": {
       "model_id": "a148a874f66a4f458b6d505cb22aa9d0",
       "version_major": 2,
       "version_minor": 0
      },
      "text/plain": [
       "  0%|          | 0/8766 [00:00<?, ?it/s]"
      ]
     },
     "metadata": {},
     "output_type": "display_data"
    },
    {
     "ename": "KeyboardInterrupt",
     "evalue": "",
     "output_type": "error",
     "traceback": [
      "\u001b[0;31m---------------------------------------------------------------------------\u001b[0m",
      "\u001b[0;31mKeyboardInterrupt\u001b[0m                         Traceback (most recent call last)",
      "Cell \u001b[0;32mIn[9], line 60\u001b[0m\n\u001b[1;32m     50\u001b[0m     callbacks\u001b[38;5;241m.\u001b[39mappend(ProfilingCallback(device, n_steps\u001b[38;5;241m=\u001b[39m\u001b[38;5;241m10\u001b[39m))\n\u001b[1;32m     52\u001b[0m trainer \u001b[38;5;241m=\u001b[39m Trainer(\n\u001b[1;32m     53\u001b[0m     model\u001b[38;5;241m=\u001b[39mpeft_model,\n\u001b[1;32m     54\u001b[0m     args\u001b[38;5;241m=\u001b[39mtraining_args,\n\u001b[0;32m   (...)\u001b[0m\n\u001b[1;32m     57\u001b[0m     callbacks\u001b[38;5;241m=\u001b[39mcallbacks,\n\u001b[1;32m     58\u001b[0m )\n\u001b[0;32m---> 60\u001b[0m \u001b[43mtrainer\u001b[49m\u001b[38;5;241;43m.\u001b[39;49m\u001b[43mtrain\u001b[49m\u001b[43m(\u001b[49m\u001b[43m)\u001b[49m\n",
      "File \u001b[0;32m~/workspace/scratch_repository/.venv/lib/python3.12/site-packages/transformers/trainer.py:2052\u001b[0m, in \u001b[0;36mTrainer.train\u001b[0;34m(self, resume_from_checkpoint, trial, ignore_keys_for_eval, **kwargs)\u001b[0m\n\u001b[1;32m   2050\u001b[0m         hf_hub_utils\u001b[38;5;241m.\u001b[39menable_progress_bars()\n\u001b[1;32m   2051\u001b[0m \u001b[38;5;28;01melse\u001b[39;00m:\n\u001b[0;32m-> 2052\u001b[0m     \u001b[38;5;28;01mreturn\u001b[39;00m \u001b[43minner_training_loop\u001b[49m\u001b[43m(\u001b[49m\n\u001b[1;32m   2053\u001b[0m \u001b[43m        \u001b[49m\u001b[43margs\u001b[49m\u001b[38;5;241;43m=\u001b[39;49m\u001b[43margs\u001b[49m\u001b[43m,\u001b[49m\n\u001b[1;32m   2054\u001b[0m \u001b[43m        \u001b[49m\u001b[43mresume_from_checkpoint\u001b[49m\u001b[38;5;241;43m=\u001b[39;49m\u001b[43mresume_from_checkpoint\u001b[49m\u001b[43m,\u001b[49m\n\u001b[1;32m   2055\u001b[0m \u001b[43m        \u001b[49m\u001b[43mtrial\u001b[49m\u001b[38;5;241;43m=\u001b[39;49m\u001b[43mtrial\u001b[49m\u001b[43m,\u001b[49m\n\u001b[1;32m   2056\u001b[0m \u001b[43m        \u001b[49m\u001b[43mignore_keys_for_eval\u001b[49m\u001b[38;5;241;43m=\u001b[39;49m\u001b[43mignore_keys_for_eval\u001b[49m\u001b[43m,\u001b[49m\n\u001b[1;32m   2057\u001b[0m \u001b[43m    \u001b[49m\u001b[43m)\u001b[49m\n",
      "File \u001b[0;32m~/workspace/scratch_repository/.venv/lib/python3.12/site-packages/transformers/trainer.py:2388\u001b[0m, in \u001b[0;36mTrainer._inner_training_loop\u001b[0;34m(self, batch_size, args, resume_from_checkpoint, trial, ignore_keys_for_eval)\u001b[0m\n\u001b[1;32m   2385\u001b[0m     \u001b[38;5;28mself\u001b[39m\u001b[38;5;241m.\u001b[39mcontrol \u001b[38;5;241m=\u001b[39m \u001b[38;5;28mself\u001b[39m\u001b[38;5;241m.\u001b[39mcallback_handler\u001b[38;5;241m.\u001b[39mon_step_begin(args, \u001b[38;5;28mself\u001b[39m\u001b[38;5;241m.\u001b[39mstate, \u001b[38;5;28mself\u001b[39m\u001b[38;5;241m.\u001b[39mcontrol)\n\u001b[1;32m   2387\u001b[0m \u001b[38;5;28;01mwith\u001b[39;00m \u001b[38;5;28mself\u001b[39m\u001b[38;5;241m.\u001b[39maccelerator\u001b[38;5;241m.\u001b[39maccumulate(model):\n\u001b[0;32m-> 2388\u001b[0m     tr_loss_step \u001b[38;5;241m=\u001b[39m \u001b[38;5;28;43mself\u001b[39;49m\u001b[38;5;241;43m.\u001b[39;49m\u001b[43mtraining_step\u001b[49m\u001b[43m(\u001b[49m\u001b[43mmodel\u001b[49m\u001b[43m,\u001b[49m\u001b[43m \u001b[49m\u001b[43minputs\u001b[49m\u001b[43m)\u001b[49m\n\u001b[1;32m   2390\u001b[0m \u001b[38;5;28;01mif\u001b[39;00m (\n\u001b[1;32m   2391\u001b[0m     args\u001b[38;5;241m.\u001b[39mlogging_nan_inf_filter\n\u001b[1;32m   2392\u001b[0m     \u001b[38;5;129;01mand\u001b[39;00m \u001b[38;5;129;01mnot\u001b[39;00m is_torch_xla_available()\n\u001b[1;32m   2393\u001b[0m     \u001b[38;5;129;01mand\u001b[39;00m (torch\u001b[38;5;241m.\u001b[39misnan(tr_loss_step) \u001b[38;5;129;01mor\u001b[39;00m torch\u001b[38;5;241m.\u001b[39misinf(tr_loss_step))\n\u001b[1;32m   2394\u001b[0m ):\n\u001b[1;32m   2395\u001b[0m     \u001b[38;5;66;03m# if loss is nan or inf simply add the average of previous logged losses\u001b[39;00m\n\u001b[1;32m   2396\u001b[0m     tr_loss \u001b[38;5;241m+\u001b[39m\u001b[38;5;241m=\u001b[39m tr_loss \u001b[38;5;241m/\u001b[39m (\u001b[38;5;241m1\u001b[39m \u001b[38;5;241m+\u001b[39m \u001b[38;5;28mself\u001b[39m\u001b[38;5;241m.\u001b[39mstate\u001b[38;5;241m.\u001b[39mglobal_step \u001b[38;5;241m-\u001b[39m \u001b[38;5;28mself\u001b[39m\u001b[38;5;241m.\u001b[39m_globalstep_last_logged)\n",
      "File \u001b[0;32m~/workspace/scratch_repository/.venv/lib/python3.12/site-packages/transformers/trainer.py:3518\u001b[0m, in \u001b[0;36mTrainer.training_step\u001b[0;34m(***failed resolving arguments***)\u001b[0m\n\u001b[1;32m   3516\u001b[0m         scaled_loss\u001b[38;5;241m.\u001b[39mbackward()\n\u001b[1;32m   3517\u001b[0m \u001b[38;5;28;01melse\u001b[39;00m:\n\u001b[0;32m-> 3518\u001b[0m     \u001b[38;5;28;43mself\u001b[39;49m\u001b[38;5;241;43m.\u001b[39;49m\u001b[43maccelerator\u001b[49m\u001b[38;5;241;43m.\u001b[39;49m\u001b[43mbackward\u001b[49m\u001b[43m(\u001b[49m\u001b[43mloss\u001b[49m\u001b[43m,\u001b[49m\u001b[43m \u001b[49m\u001b[38;5;241;43m*\u001b[39;49m\u001b[38;5;241;43m*\u001b[39;49m\u001b[43mkwargs\u001b[49m\u001b[43m)\u001b[49m\n\u001b[1;32m   3520\u001b[0m \u001b[38;5;28;01mreturn\u001b[39;00m loss\u001b[38;5;241m.\u001b[39mdetach() \u001b[38;5;241m/\u001b[39m \u001b[38;5;28mself\u001b[39m\u001b[38;5;241m.\u001b[39margs\u001b[38;5;241m.\u001b[39mgradient_accumulation_steps\n",
      "File \u001b[0;32m~/workspace/scratch_repository/.venv/lib/python3.12/site-packages/accelerate/accelerator.py:2246\u001b[0m, in \u001b[0;36mAccelerator.backward\u001b[0;34m(self, loss, **kwargs)\u001b[0m\n\u001b[1;32m   2244\u001b[0m     \u001b[38;5;28mself\u001b[39m\u001b[38;5;241m.\u001b[39mlomo_backward(loss, learning_rate)\n\u001b[1;32m   2245\u001b[0m \u001b[38;5;28;01melse\u001b[39;00m:\n\u001b[0;32m-> 2246\u001b[0m     \u001b[43mloss\u001b[49m\u001b[38;5;241;43m.\u001b[39;49m\u001b[43mbackward\u001b[49m\u001b[43m(\u001b[49m\u001b[38;5;241;43m*\u001b[39;49m\u001b[38;5;241;43m*\u001b[39;49m\u001b[43mkwargs\u001b[49m\u001b[43m)\u001b[49m\n",
      "File \u001b[0;32m~/workspace/scratch_repository/.venv/lib/python3.12/site-packages/torch/_tensor.py:521\u001b[0m, in \u001b[0;36mTensor.backward\u001b[0;34m(self, gradient, retain_graph, create_graph, inputs)\u001b[0m\n\u001b[1;32m    511\u001b[0m \u001b[38;5;28;01mif\u001b[39;00m has_torch_function_unary(\u001b[38;5;28mself\u001b[39m):\n\u001b[1;32m    512\u001b[0m     \u001b[38;5;28;01mreturn\u001b[39;00m handle_torch_function(\n\u001b[1;32m    513\u001b[0m         Tensor\u001b[38;5;241m.\u001b[39mbackward,\n\u001b[1;32m    514\u001b[0m         (\u001b[38;5;28mself\u001b[39m,),\n\u001b[0;32m   (...)\u001b[0m\n\u001b[1;32m    519\u001b[0m         inputs\u001b[38;5;241m=\u001b[39minputs,\n\u001b[1;32m    520\u001b[0m     )\n\u001b[0;32m--> 521\u001b[0m \u001b[43mtorch\u001b[49m\u001b[38;5;241;43m.\u001b[39;49m\u001b[43mautograd\u001b[49m\u001b[38;5;241;43m.\u001b[39;49m\u001b[43mbackward\u001b[49m\u001b[43m(\u001b[49m\n\u001b[1;32m    522\u001b[0m \u001b[43m    \u001b[49m\u001b[38;5;28;43mself\u001b[39;49m\u001b[43m,\u001b[49m\u001b[43m \u001b[49m\u001b[43mgradient\u001b[49m\u001b[43m,\u001b[49m\u001b[43m \u001b[49m\u001b[43mretain_graph\u001b[49m\u001b[43m,\u001b[49m\u001b[43m \u001b[49m\u001b[43mcreate_graph\u001b[49m\u001b[43m,\u001b[49m\u001b[43m \u001b[49m\u001b[43minputs\u001b[49m\u001b[38;5;241;43m=\u001b[39;49m\u001b[43minputs\u001b[49m\n\u001b[1;32m    523\u001b[0m \u001b[43m\u001b[49m\u001b[43m)\u001b[49m\n",
      "File \u001b[0;32m~/workspace/scratch_repository/.venv/lib/python3.12/site-packages/torch/autograd/__init__.py:289\u001b[0m, in \u001b[0;36mbackward\u001b[0;34m(tensors, grad_tensors, retain_graph, create_graph, grad_variables, inputs)\u001b[0m\n\u001b[1;32m    284\u001b[0m     retain_graph \u001b[38;5;241m=\u001b[39m create_graph\n\u001b[1;32m    286\u001b[0m \u001b[38;5;66;03m# The reason we repeat the same comment below is that\u001b[39;00m\n\u001b[1;32m    287\u001b[0m \u001b[38;5;66;03m# some Python versions print out the first line of a multi-line function\u001b[39;00m\n\u001b[1;32m    288\u001b[0m \u001b[38;5;66;03m# calls in the traceback and some print out the last line\u001b[39;00m\n\u001b[0;32m--> 289\u001b[0m \u001b[43m_engine_run_backward\u001b[49m\u001b[43m(\u001b[49m\n\u001b[1;32m    290\u001b[0m \u001b[43m    \u001b[49m\u001b[43mtensors\u001b[49m\u001b[43m,\u001b[49m\n\u001b[1;32m    291\u001b[0m \u001b[43m    \u001b[49m\u001b[43mgrad_tensors_\u001b[49m\u001b[43m,\u001b[49m\n\u001b[1;32m    292\u001b[0m \u001b[43m    \u001b[49m\u001b[43mretain_graph\u001b[49m\u001b[43m,\u001b[49m\n\u001b[1;32m    293\u001b[0m \u001b[43m    \u001b[49m\u001b[43mcreate_graph\u001b[49m\u001b[43m,\u001b[49m\n\u001b[1;32m    294\u001b[0m \u001b[43m    \u001b[49m\u001b[43minputs\u001b[49m\u001b[43m,\u001b[49m\n\u001b[1;32m    295\u001b[0m \u001b[43m    \u001b[49m\u001b[43mallow_unreachable\u001b[49m\u001b[38;5;241;43m=\u001b[39;49m\u001b[38;5;28;43;01mTrue\u001b[39;49;00m\u001b[43m,\u001b[49m\n\u001b[1;32m    296\u001b[0m \u001b[43m    \u001b[49m\u001b[43maccumulate_grad\u001b[49m\u001b[38;5;241;43m=\u001b[39;49m\u001b[38;5;28;43;01mTrue\u001b[39;49;00m\u001b[43m,\u001b[49m\n\u001b[1;32m    297\u001b[0m \u001b[43m\u001b[49m\u001b[43m)\u001b[49m\n",
      "File \u001b[0;32m~/workspace/scratch_repository/.venv/lib/python3.12/site-packages/torch/autograd/graph.py:769\u001b[0m, in \u001b[0;36m_engine_run_backward\u001b[0;34m(t_outputs, *args, **kwargs)\u001b[0m\n\u001b[1;32m    767\u001b[0m     unregister_hooks \u001b[38;5;241m=\u001b[39m _register_logging_hooks_on_whole_graph(t_outputs)\n\u001b[1;32m    768\u001b[0m \u001b[38;5;28;01mtry\u001b[39;00m:\n\u001b[0;32m--> 769\u001b[0m     \u001b[38;5;28;01mreturn\u001b[39;00m \u001b[43mVariable\u001b[49m\u001b[38;5;241;43m.\u001b[39;49m\u001b[43m_execution_engine\u001b[49m\u001b[38;5;241;43m.\u001b[39;49m\u001b[43mrun_backward\u001b[49m\u001b[43m(\u001b[49m\u001b[43m  \u001b[49m\u001b[38;5;66;43;03m# Calls into the C++ engine to run the backward pass\u001b[39;49;00m\n\u001b[1;32m    770\u001b[0m \u001b[43m        \u001b[49m\u001b[43mt_outputs\u001b[49m\u001b[43m,\u001b[49m\u001b[43m \u001b[49m\u001b[38;5;241;43m*\u001b[39;49m\u001b[43margs\u001b[49m\u001b[43m,\u001b[49m\u001b[43m \u001b[49m\u001b[38;5;241;43m*\u001b[39;49m\u001b[38;5;241;43m*\u001b[39;49m\u001b[43mkwargs\u001b[49m\n\u001b[1;32m    771\u001b[0m \u001b[43m    \u001b[49m\u001b[43m)\u001b[49m  \u001b[38;5;66;03m# Calls into the C++ engine to run the backward pass\u001b[39;00m\n\u001b[1;32m    772\u001b[0m \u001b[38;5;28;01mfinally\u001b[39;00m:\n\u001b[1;32m    773\u001b[0m     \u001b[38;5;28;01mif\u001b[39;00m attach_logging_hooks:\n",
      "\u001b[0;31mKeyboardInterrupt\u001b[0m: "
     ]
    }
   ],
   "source": [
    "from datetime import date, datetime\n",
    "import os\n",
    "from transformers import TrainingArguments\n",
    "import torch\n",
    "from transformers import Trainer\n",
    "import transformers\n",
    "\n",
    "transformers.logging.set_verbosity_info()\n",
    "\n",
    "device_type = \"cpu\"\n",
    "if torch.backends.mps.is_available():\n",
    "    device_type = \"mps\"\n",
    "elif torch.cuda.is_available():\n",
    "    device_type = \"cuda\"\n",
    "print(f\"Using device: {device_type}\")\n",
    "device = torch.device(device_type)\n",
    "peft_model.to(device)\n",
    "for param in peft_model.parameters():\n",
    "    param.data = param.data.to(device)\n",
    "\n",
    "if ENABLE_PROFILING:\n",
    "    # Print where each tensor is placed\n",
    "    for name, param in peft_model.named_parameters():\n",
    "        if param.requires_grad:\n",
    "            print(f\"{name} is placed on {param.device}\")\n",
    "\n",
    "# Enable logging to wandb if WANDB_API_KEY is set\n",
    "wandb_enabled = os.getenv(\"WANDB_API_KEY\") is not None\n",
    "wandb_api_key = os.getenv(\"WANDB_API_KEY\", None)\n",
    "os.environ[\"WANDB_PROJECT\"] = \"hackathon\"\n",
    "os.environ[\"WANDB_LOG_MODEL\"] = \"end\"\n",
    "os.environ[\"WANDB_WATCH\"] = \"false\"\n",
    "\n",
    "training_args = TrainingArguments(\n",
    "    output_dir=f\"../logs/training_{date.today().strftime('%Y-%m-%d')}-{datetime.now().strftime('%H-%M-%S')}\",\n",
    "    num_train_epochs=NUM_EPOCHS,\n",
    "    dataloader_num_workers=8,\n",
    "    evaluation_strategy=\"steps\",\n",
    "    eval_steps=0.1,\n",
    "    label_names=[\"labels\"],\n",
    "    report_to=\"wandb\" if wandb_enabled else \"none\",\n",
    "    auto_find_batch_size=(device_type == \"cuda\"),\n",
    "    use_mps_device=(device_type == \"mps\"),\n",
    "    per_device_train_batch_size=BATCH_SIZE,\n",
    "    per_device_eval_batch_size=BATCH_SIZE,\n",
    ")\n",
    "\n",
    "callbacks = []\n",
    "if ENABLE_PROFILING:\n",
    "    callbacks.append(ProfilingCallback(device, n_steps=10))\n",
    "\n",
    "trainer = Trainer(\n",
    "    model=peft_model,\n",
    "    args=training_args,\n",
    "    train_dataset=train_dataset,\n",
    "    eval_dataset=test_dataset,\n",
    "    callbacks=callbacks,\n",
    ")\n",
    "\n",
    "trainer.train()"
   ]
  },
  {
   "cell_type": "markdown",
   "metadata": {
    "id": "2D8bfVV9keeM"
   },
   "source": [
    "# Choices that affect the whole architecture\n",
    "\n",
    "*   Format for the supplementary data\n",
    "*   Format for the label data\n",
    "*   The format of the output of the new model\n",
    "\n",
    "\n",
    "\n",
    "### More modular choices (that are important)\n",
    "\n",
    "\n",
    "*   Whether we have to predict compound_class at inference\n",
    "*   Include in_silico data?\n",
    "*   Architeture of the modified ChemBERTa model\n",
    "*   LoRA parameters\n",
    "\n",
    "\n"
   ]
  }
 ],
 "metadata": {
  "accelerator": "GPU",
  "colab": {
   "gpuType": "A100",
   "provenance": []
  },
  "kernelspec": {
   "display_name": "Python 3",
   "name": "python3"
  },
  "language_info": {
   "codemirror_mode": {
    "name": "ipython",
    "version": 3
   },
   "file_extension": ".py",
   "mimetype": "text/x-python",
   "name": "python",
   "nbconvert_exporter": "python",
   "pygments_lexer": "ipython3",
   "version": "3.11.4"
  }
 },
 "nbformat": 4,
 "nbformat_minor": 0
}<|MERGE_RESOLUTION|>--- conflicted
+++ resolved
@@ -9,7 +9,7 @@
   },
   {
    "cell_type": "code",
-   "execution_count": 2,
+   "execution_count": 1,
    "metadata": {},
    "outputs": [],
    "source": [
@@ -39,7 +39,7 @@
   },
   {
    "cell_type": "code",
-   "execution_count": 3,
+   "execution_count": 2,
    "metadata": {
     "colab": {
      "base_uri": "https://localhost:8080/",
@@ -125,62 +125,6 @@
       "- This IS expected if you are initializing RobertaForMaskedLM from the checkpoint of a model trained on another task or with another architecture (e.g. initializing a BertForSequenceClassification model from a BertForPreTraining model).\n",
       "- This IS NOT expected if you are initializing RobertaForMaskedLM from the checkpoint of a model that you expect to be exactly identical (initializing a BertForSequenceClassification model from a BertForSequenceClassification model).\n"
      ]
-    },
-    {
-     "data": {
-      "application/vnd.jupyter.widget-view+json": {
-       "model_id": "ebacf3d3dd25488c8b44bb395853451d",
-       "version_major": 2,
-       "version_minor": 0
-      },
-      "text/plain": [
-       "tokenizer_config.json:   0%|          | 0.00/166 [00:00<?, ?B/s]"
-      ]
-     },
-     "metadata": {},
-     "output_type": "display_data"
-    },
-    {
-     "data": {
-      "application/vnd.jupyter.widget-view+json": {
-       "model_id": "2b6feaed2a3e46bf9ea4e5a220e639f5",
-       "version_major": 2,
-       "version_minor": 0
-      },
-      "text/plain": [
-       "vocab.json:   0%|          | 0.00/9.43k [00:00<?, ?B/s]"
-      ]
-     },
-     "metadata": {},
-     "output_type": "display_data"
-    },
-    {
-     "data": {
-      "application/vnd.jupyter.widget-view+json": {
-       "model_id": "4ad6e35fd1dd46359410189a6638415f",
-       "version_major": 2,
-       "version_minor": 0
-      },
-      "text/plain": [
-       "merges.txt:   0%|          | 0.00/3.21k [00:00<?, ?B/s]"
-      ]
-     },
-     "metadata": {},
-     "output_type": "display_data"
-    },
-    {
-     "data": {
-      "application/vnd.jupyter.widget-view+json": {
-       "model_id": "a03d6a756cab43f195a4c230736d0dd8",
-       "version_major": 2,
-       "version_minor": 0
-      },
-      "text/plain": [
-       "special_tokens_map.json:   0%|          | 0.00/150 [00:00<?, ?B/s]"
-      ]
-     },
-     "metadata": {},
-     "output_type": "display_data"
     }
    ],
    "source": [
@@ -217,7 +161,7 @@
   },
   {
    "cell_type": "code",
-   "execution_count": 4,
+   "execution_count": 3,
    "metadata": {
     "colab": {
      "base_uri": "https://localhost:8080/",
@@ -228,20 +172,6 @@
    },
    "outputs": [
     {
-<<<<<<< HEAD
-     "ename": "FileNotFoundError",
-     "evalue": "No such file or directory (os error 2): ../data/raw/enveda_library_subset_10percent.parquet",
-     "output_type": "error",
-     "traceback": [
-      "\u001b[0;31m---------------------------------------------------------------------------\u001b[0m",
-      "\u001b[0;31mFileNotFoundError\u001b[0m                         Traceback (most recent call last)",
-      "Cell \u001b[0;32mIn[4], line 18\u001b[0m\n\u001b[1;32m     15\u001b[0m \u001b[38;5;28;01mfrom\u001b[39;00m \u001b[38;5;21;01msrc\u001b[39;00m\u001b[38;5;21;01m.\u001b[39;00m\u001b[38;5;21;01mteam5\u001b[39;00m\u001b[38;5;21;01m.\u001b[39;00m\u001b[38;5;21;01mdata\u001b[39;00m\u001b[38;5;21;01m.\u001b[39;00m\u001b[38;5;21;01mdata_split\u001b[39;00m \u001b[38;5;28;01mimport\u001b[39;00m sort_dataframe_by_scaffold, split_dataframe\n\u001b[1;32m     16\u001b[0m \u001b[38;5;28;01mfrom\u001b[39;00m \u001b[38;5;21;01msrc\u001b[39;00m\u001b[38;5;21;01m.\u001b[39;00m\u001b[38;5;21;01mteam5\u001b[39;00m\u001b[38;5;21;01m.\u001b[39;00m\u001b[38;5;21;01mdata\u001b[39;00m\u001b[38;5;21;01m.\u001b[39;00m\u001b[38;5;21;01mprepare\u001b[39;00m \u001b[38;5;28;01mimport\u001b[39;00m tensorize\n\u001b[0;32m---> 18\u001b[0m df \u001b[38;5;241m=\u001b[39m \u001b[43mpl\u001b[49m\u001b[38;5;241;43m.\u001b[39;49m\u001b[43mread_parquet\u001b[49m\u001b[43m(\u001b[49m\u001b[43mDATASET\u001b[49m\u001b[43m)\u001b[49m\n\u001b[1;32m     20\u001b[0m df_sorted \u001b[38;5;241m=\u001b[39m sort_dataframe_by_scaffold(df)\n\u001b[1;32m     22\u001b[0m df_train, df_test \u001b[38;5;241m=\u001b[39m split_dataframe(df_sorted, split_ratio\u001b[38;5;241m=\u001b[39m\u001b[38;5;241m0.9\u001b[39m)\n",
-      "File \u001b[0;32m~/Documents/GitHub/scratch_repository/.venv/lib/python3.11/site-packages/polars/_utils/deprecation.py:92\u001b[0m, in \u001b[0;36mdeprecate_renamed_parameter.<locals>.decorate.<locals>.wrapper\u001b[0;34m(*args, **kwargs)\u001b[0m\n\u001b[1;32m     87\u001b[0m \u001b[38;5;129m@wraps\u001b[39m(function)\n\u001b[1;32m     88\u001b[0m \u001b[38;5;28;01mdef\u001b[39;00m \u001b[38;5;21mwrapper\u001b[39m(\u001b[38;5;241m*\u001b[39margs: P\u001b[38;5;241m.\u001b[39margs, \u001b[38;5;241m*\u001b[39m\u001b[38;5;241m*\u001b[39mkwargs: P\u001b[38;5;241m.\u001b[39mkwargs) \u001b[38;5;241m-\u001b[39m\u001b[38;5;241m>\u001b[39m T:\n\u001b[1;32m     89\u001b[0m     _rename_keyword_argument(\n\u001b[1;32m     90\u001b[0m         old_name, new_name, kwargs, function\u001b[38;5;241m.\u001b[39m\u001b[38;5;18m__qualname__\u001b[39m, version\n\u001b[1;32m     91\u001b[0m     )\n\u001b[0;32m---> 92\u001b[0m     \u001b[38;5;28;01mreturn\u001b[39;00m \u001b[43mfunction\u001b[49m\u001b[43m(\u001b[49m\u001b[38;5;241;43m*\u001b[39;49m\u001b[43margs\u001b[49m\u001b[43m,\u001b[49m\u001b[43m \u001b[49m\u001b[38;5;241;43m*\u001b[39;49m\u001b[38;5;241;43m*\u001b[39;49m\u001b[43mkwargs\u001b[49m\u001b[43m)\u001b[49m\n",
-      "File \u001b[0;32m~/Documents/GitHub/scratch_repository/.venv/lib/python3.11/site-packages/polars/_utils/deprecation.py:92\u001b[0m, in \u001b[0;36mdeprecate_renamed_parameter.<locals>.decorate.<locals>.wrapper\u001b[0;34m(*args, **kwargs)\u001b[0m\n\u001b[1;32m     87\u001b[0m \u001b[38;5;129m@wraps\u001b[39m(function)\n\u001b[1;32m     88\u001b[0m \u001b[38;5;28;01mdef\u001b[39;00m \u001b[38;5;21mwrapper\u001b[39m(\u001b[38;5;241m*\u001b[39margs: P\u001b[38;5;241m.\u001b[39margs, \u001b[38;5;241m*\u001b[39m\u001b[38;5;241m*\u001b[39mkwargs: P\u001b[38;5;241m.\u001b[39mkwargs) \u001b[38;5;241m-\u001b[39m\u001b[38;5;241m>\u001b[39m T:\n\u001b[1;32m     89\u001b[0m     _rename_keyword_argument(\n\u001b[1;32m     90\u001b[0m         old_name, new_name, kwargs, function\u001b[38;5;241m.\u001b[39m\u001b[38;5;18m__qualname__\u001b[39m, version\n\u001b[1;32m     91\u001b[0m     )\n\u001b[0;32m---> 92\u001b[0m     \u001b[38;5;28;01mreturn\u001b[39;00m \u001b[43mfunction\u001b[49m\u001b[43m(\u001b[49m\u001b[38;5;241;43m*\u001b[39;49m\u001b[43margs\u001b[49m\u001b[43m,\u001b[49m\u001b[43m \u001b[49m\u001b[38;5;241;43m*\u001b[39;49m\u001b[38;5;241;43m*\u001b[39;49m\u001b[43mkwargs\u001b[49m\u001b[43m)\u001b[49m\n",
-      "File \u001b[0;32m~/Documents/GitHub/scratch_repository/.venv/lib/python3.11/site-packages/polars/io/parquet/functions.py:241\u001b[0m, in \u001b[0;36mread_parquet\u001b[0;34m(source, columns, n_rows, row_index_name, row_index_offset, parallel, use_statistics, hive_partitioning, glob, schema, hive_schema, try_parse_hive_dates, rechunk, low_memory, storage_options, retries, use_pyarrow, pyarrow_options, memory_map, include_file_paths, allow_missing_columns)\u001b[0m\n\u001b[1;32m    238\u001b[0m     \u001b[38;5;28;01melse\u001b[39;00m:\n\u001b[1;32m    239\u001b[0m         lf \u001b[38;5;241m=\u001b[39m lf\u001b[38;5;241m.\u001b[39mselect(columns)\n\u001b[0;32m--> 241\u001b[0m \u001b[38;5;28;01mreturn\u001b[39;00m \u001b[43mlf\u001b[49m\u001b[38;5;241;43m.\u001b[39;49m\u001b[43mcollect\u001b[49m\u001b[43m(\u001b[49m\u001b[43m)\u001b[49m\n",
-      "File \u001b[0;32m~/Documents/GitHub/scratch_repository/.venv/lib/python3.11/site-packages/polars/lazyframe/frame.py:2050\u001b[0m, in \u001b[0;36mLazyFrame.collect\u001b[0;34m(self, type_coercion, predicate_pushdown, projection_pushdown, simplify_expression, slice_pushdown, comm_subplan_elim, comm_subexpr_elim, cluster_with_columns, collapse_joins, no_optimization, streaming, engine, background, _eager, **_kwargs)\u001b[0m\n\u001b[1;32m   2048\u001b[0m \u001b[38;5;66;03m# Only for testing purposes\u001b[39;00m\n\u001b[1;32m   2049\u001b[0m callback \u001b[38;5;241m=\u001b[39m _kwargs\u001b[38;5;241m.\u001b[39mget(\u001b[38;5;124m\"\u001b[39m\u001b[38;5;124mpost_opt_callback\u001b[39m\u001b[38;5;124m\"\u001b[39m, callback)\n\u001b[0;32m-> 2050\u001b[0m \u001b[38;5;28;01mreturn\u001b[39;00m wrap_df(\u001b[43mldf\u001b[49m\u001b[38;5;241;43m.\u001b[39;49m\u001b[43mcollect\u001b[49m\u001b[43m(\u001b[49m\u001b[43mcallback\u001b[49m\u001b[43m)\u001b[49m)\n",
-      "\u001b[0;31mFileNotFoundError\u001b[0m: No such file or directory (os error 2): ../data/raw/enveda_library_subset_10percent.parquet"
-=======
      "name": "stdout",
      "output_type": "stream",
      "text": [
@@ -317,7 +247,6 @@
       "Reading prepared data from disk (prepared_train.parquet)\n",
       "Prepared data already exists for test split, skipping\n",
       "Reading prepared data from disk (prepared_test.parquet)\n"
->>>>>>> e943c57b
      ]
     }
    ],
@@ -897,7 +826,7 @@
    "name": "python",
    "nbconvert_exporter": "python",
    "pygments_lexer": "ipython3",
-   "version": "3.11.4"
+   "version": "3.12.7"
   }
  },
  "nbformat": 4,
